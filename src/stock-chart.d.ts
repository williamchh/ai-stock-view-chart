--- conflicted
+++ resolved
@@ -44,8 +44,7 @@
     referenceLines?: ReferenceLine[];
     safeMargins?: ReferenceLine[];
     volume?: number;
-<<<<<<< HEAD
-    signals?: Signal[] | Signal;  // 新增 signals 字段
+    signals?: Signal[] | Signal;
     retracements?: import('./models/asv-model.d.ts').Retracement[];
 }
 
@@ -60,9 +59,6 @@
     id?: number;
     time: number;
     value: number;
-=======
-    signals?: Signal[];
->>>>>>> f7beef58
 }
 
 export interface PlotConfig {

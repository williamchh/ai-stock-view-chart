--- conflicted
+++ resolved
@@ -60,13 +60,9 @@
         // Bind instance methods
         this.updateStockData = this.updateStockData.bind(this);
         this.container = container;
-<<<<<<< HEAD
-        this.options = StockChart.ensureValidOptions(options);        // Create wrapper div for toolbar and canvas
-=======
         this.options = StockChart.ensureValidOptions(options);
         this.updateStockData = this.updateStockData.bind(this);
         // Create wrapper div for toolbar and canvas
->>>>>>> 14c9fa79
         this.wrapper = document.createElement('div');
         this.wrapper.style.position = 'relative';
         this.wrapper.style.display = 'flex';

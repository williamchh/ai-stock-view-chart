/**
 * @fileoverview Main entry point for the StockChart library.
 * @author H Chen
 */

/**
 * Represents the main StockChart class.
 */
import lightTheme from './themes/light.js';
import darkTheme from './themes/dark.js';
import { drawCandlestick, drawLine } from './utils/drawing.js';
import { PlotLayoutManager } from './utils/layout.js';
import { DataViewport, getXPixel, getYPixel, getValueBasedOnY } from './utils/data.js';
import { getSignalTypeColor } from './utils/helpers.js';
import { DrawingPanel } from './utils/drawing-panel.js';

/**
 * @typedef {import('./stock-chart.d.ts').StockChartOptions} StockChartOptions
 */

/**
 * @typedef {import('./stock-chart.d.ts').StockData} StockData
 */

/**
 * @typedef {import('./stock-chart.d.ts').PlotConfig} PlotConfig
 */

/**
 * Represents the main StockChart class.
 * Provides rendering, interaction, and theming for financial charts.
 */
class StockChart {
    /**
     * Initializes a new StockChart instance.
     * @param {string} elementId - The ID of the HTML element to mount the chart to.
     * @param {StockChartOptions} options - Configuration options for the chart.
     */
    static init(elementId, options) {
        const container = document.getElementById(elementId);
        if (!container) {
            console.error(`StockChart: Element with ID '${elementId}' not found.`);
            return;
        }

        const chartInstance = new StockChart(container, options);
        chartInstance.render();
        return chartInstance;
    }

    /**
     * Constructs a new StockChart instance
     * @param {HTMLElement} container - The HTML element to mount the chart to.
     * @param {StockChartOptions} options - Configuration options for the chart.
     */
    constructor(container, options) {
        // Ensure container has a valid size
        this.ensureContainerSize(container);

        this.container = container;
        this.options = StockChart.ensureValidOptions(options);
        
        // Create wrapper div for toolbar and canvas
        this.wrapper = document.createElement('div');
        this.wrapper.style.position = 'relative';
        this.wrapper.style.display = 'flex';
        this.wrapper.style.width = '100%';
        this.wrapper.style.height = '100%';
        this.container.appendChild(this.wrapper);

        // Create toolbar
        this.createToolbar();

        // Create canvas
        this.canvas = document.createElement('canvas');
        this.ctx = this.canvas.getContext('2d');
        this.canvas.style.flex = '1';
        this.wrapper.appendChild(this.canvas);
        
        // Initialize pinch-to-zoom state
        this.initialPinchDistance = 0;
        this.isPinching = false;

        // Initialize dataViewport first
        const mainPlot = this.options.plots?.find(p => p.id === 'main');
        if (!mainPlot) {
            throw new Error("StockChart options must include a plot with id 'main'.");
        }
        this.dataViewport = new DataViewport(mainPlot.data || [], this.options.initialVisibleCandles, 5);

        // Then initialize plot layout with calculated Y-axis width
        this.plotLayoutManager = new PlotLayoutManager(
            this.canvas.width,
            this.canvas.height,
            this.options.plots
        );

        this.resize();

        this.isDragging = false;
        this.isResizingPlot = false;
        this.resizingPlotId = null;
        this.isDraggingYAxis = false; // New: for Y-axis dragging
        this.lastMouseX = 0;
        this.lastMouseY = 0;
        this.lastTouchX = 0;
        this.lastTouchY = 0;
        this.crosshairX = -1;
        this.crosshairY = -1;
        this.resizeHandleHeight = 10; // Height of the resize handle area
        this.minPrice = 0; // Will be updated in render
        this.maxPrice = 0; // Will be updated in render
        this.priceScale = 1.0; // vertical zoom/scale factor
        this.priceOffset = 0; // vertical offset for panning
        this.plotScales = new Map(); // Store scales for each plot
        // Initialize drawing panel
        this.drawingPanel = new DrawingPanel(this);
        this.activeDrawingTool = null;
        this.eligibleMainPlotKeys = ['open', 'high', 'low', 'close'];

        this.canvas.addEventListener('mousedown', this.handleMouseDown.bind(this));
        this.canvas.addEventListener('mousemove', this.handleMouseMove.bind(this));
        // Custom event listener for external cursor sync
        window.addEventListener('broadcastCursor', (e) => {
            const { x, y } = /** @type {CustomEvent<{x: number, y: number}>} */ (e).detail;
            this.crosshairX = x;
            this.crosshairY = y;
            this.render();
        });
        this.canvas.addEventListener('mouseup', this.handleMouseUp.bind(this));
        this.canvas.addEventListener('mouseout', this.handleMouseOut.bind(this));
        this.canvas.addEventListener('wheel', this.handleMouseWheel.bind(this));
        this.canvas.addEventListener('dblclick', this.resetVerticalScale.bind(this));
        
        // Add keyboard event listener for delete functionality
        window.addEventListener('keydown', this.handleKeyDown.bind(this));
        
        // Touch event listeners for mobile devices
        this.canvas.addEventListener('touchstart', this.handleTouchStart.bind(this));
        this.canvas.addEventListener('touchmove', this.handleTouchMove.bind(this));
        this.canvas.addEventListener('touchend', this.handleTouchEnd.bind(this));
        this.canvas.addEventListener('touchcancel', this.handleTouchEnd.bind(this));

        this.resizeObserver = new ResizeObserver(entries => {
            for (let entry of entries) {
                if (entry.target === this.container) {
                    this.resize();
                    this.render();
                }
            }
        });
        this.resizeObserver.observe(this.container);

        this.applyTheme(this.options.theme);
    }

    /**
     * Default options for the StockChart.
     * @type {StockChartOptions}
     */
    static defaultOptions = {
        theme: 'light', // 'light' or 'dark'
        plots: [
            { id: 'main', heightRatio: 0.7, data: [], type: 'line' }
        ],
        initialVisibleCandles: 100,
        showDrawingToolbar: true, // Control whether to show the drawing toolbar
        // Add more default options as needed
    };
    
    // Ensure plots and theme are always defined in options
    static ensureValidOptions(options = {}) {
        return {
            ...this.defaultOptions,
            ...options,
            plots: options.plots || [...this.defaultOptions.plots],
            theme: options.theme || this.defaultOptions.theme,
            showDrawingToolbar: options.showDrawingToolbar !== undefined ? options.showDrawingToolbar : this.defaultOptions.showDrawingToolbar
        };
    }

    static themes = { light: lightTheme, dark: darkTheme };

    /**
     * Create the drawing toolbar
     * @private
     */
    createToolbar() {
        // Don't create toolbar if disabled in options
        if (!this.options.showDrawingToolbar) {
            return;
        }

        // Check if we're on a mobile device
        const isMobile = window.innerWidth <= 768;

        const toolbar = document.createElement('div');
        toolbar.style.width = isMobile ? '100%' : '40px';
        toolbar.style.height = isMobile ? '40px' : 'auto';
        toolbar.style.position = isMobile ? 'absolute' : 'relative';
        toolbar.style.bottom = isMobile ? '0' : 'auto';
        toolbar.style.backgroundColor = this.currentTheme?.background || '#ffffff';
        toolbar.style.borderRight = isMobile ? 'none' : '1px solid ' + (this.currentTheme?.gridColor || '#e0e0e0');
        toolbar.style.borderTop = isMobile ? '1px solid ' + (this.currentTheme?.gridColor || '#e0e0e0') : 'none';
        toolbar.style.display = 'flex';
        toolbar.style.flexDirection = isMobile ? 'row' : 'column';
        toolbar.style.padding = '5px';
        toolbar.style.gap = '5px';
        toolbar.style.justifyContent = isMobile ? 'space-around' : 'flex-start';
        toolbar.style.zIndex = '1000';

        const tools = [
            { name: 'cursor', icon: `<svg viewBox="0 0 24 24" width="18" height="18"><path fill="currentColor" d="M13.64,21.97C13.14,22.21 12.54,22 12.31,21.5L10.13,16.76L7.62,18.78C7.45,18.92 7.24,19 7,19A1,1 0 0,1 6,18V3A1,1 0 0,1 7,2C7.24,2 7.47,2.09 7.64,2.23L7.65,2.22L19.14,11.86C19.57,12.22 19.62,12.85 19.27,13.27C19.12,13.45 18.91,13.57 18.7,13.61L15.54,14.23L17.74,18.96C18,19.46 17.76,20.05 17.26,20.28L13.64,21.97Z"/></svg>`, tooltip: 'Select Tool' },
            { name: 'line', icon: `<svg viewBox="0 0 24 24" width="18" height="18"><path fill="currentColor" d="M7 21L17 3h2L9 21H7"/></svg>`, tooltip: 'Line Tool' },
            { name: 'vertical-line', icon: `<svg viewBox="0 0 24 24" width="18" height="18"> <path fill="currentColor" d="M12 3h2v18h-2V3"/></svg>`, tooltip: 'Vertical Line Tool' },
            { name: 'horizontal-line', icon: `<svg viewBox="0 0 24 24" width="18" height="18"><path fill="currentColor" d="M3 12h18v2H3v-2"/></svg>`, tooltip: 'Horizontal Line Tool' },
            { name: 'rectangle', icon: `<svg viewBox="0 0 24 24" width="18" height="18"><path fill="currentColor" d="M2 4H22V20H2V4M4 6V18H20V6H4Z"/></svg>`, tooltip: 'Rectangle Tool' },
            { name: 'fibonacci', icon: `<svg viewBox="0 0 24 24" width="18" height="18"><path fill="currentColor" d="M3 5h18v2H3V5m0 4h18v2H3V9m0 4h18v2H3v-2m0 4h18v2H3v-2"/></svg>`, tooltip: 'Fibonacci Tool' },
            { name: 'fibonacci-zoon', icon: `<svg viewBox="0 0 24 24" width="18" height="18"><path fill="currentColor" d="M3 3v18h18v-2H5V3H3m5 0v14h2V3H8m5 0v14h2V3h-2m5 0v14h2V3h-2"/></svg>`, tooltip: 'Fibonacci Zoon Tool' },
            { name: 'clear', icon: `<svg viewBox="0 0 24 24" width="18" height="18"><path fill="currentColor" d="M19,4H15.5L14.5,3H9.5L8.5,4H5V6H19M6,19A2,2 0 0,0 8,21H16A2,2 0 0,0 18,19V7H6V19Z"/></svg>`, tooltip: 'Clear All Drawings' }
        ];

        tools.forEach(tool => {
            const button = document.createElement('button');
            button.innerHTML = tool.icon;
            button.title = tool.tooltip;
            const isMobile = window.innerWidth <= 768;
            const buttonSize = isMobile ? '36px' : '30px';
            
            button.style.width = buttonSize;
            button.style.height = buttonSize;
            button.style.border = 'none';
            button.style.borderRadius = '4px';
            button.style.backgroundColor = 'transparent';
            button.style.cursor = 'pointer';
            button.style.display = 'flex';
            button.style.alignItems = 'center';
            button.style.justifyContent = 'center';
            button.style.padding = isMobile ? '8px' : '6px';
            button.style.color = this.currentTheme?.textColor || '#000000';
            button.style.touchAction = 'manipulation'; // Improve touch response
            button.style.setProperty('-webkit-tap-highlight-color', 'transparent'); // Remove tap highlight on mobile
            button.style.userSelect = 'none'; // Prevent text selection

            // Hover effect
            button.addEventListener('mouseover', () => {
                button.style.backgroundColor = this.currentTheme?.gridColor || '#e0e0e0';
            });
            button.addEventListener('mouseout', () => {
                button.style.backgroundColor = tool.name === this.activeDrawingTool ? 
                    (this.currentTheme?.gridColor || '#e0e0e0') : 'transparent';
            });

            // Click handler
            button.addEventListener('click', () => {
                // Remove active state from all buttons
                toolbar.querySelectorAll('button').forEach(btn => {
                    btn.style.backgroundColor = 'transparent';
                });

                if (tool.name === 'clear') {
                    this.clearDrawings();
                } else if (tool.name === 'cursor') {
                    this.setDrawingTool(null);
                    button.style.backgroundColor = this.currentTheme?.gridColor || '#e0e0e0';
                } else {
                    this.setDrawingTool(tool.name);
                    button.style.backgroundColor = this.currentTheme?.gridColor || '#e0e0e0';
                }
            });

            toolbar.appendChild(button);
        });

        this.wrapper.insertBefore(toolbar, this.canvas);
        this.toolbar = toolbar;
    }

    /**
     * Calculates the price range for a given plot configuration and visible data.
     * @param { PlotConfig} plotConfig - The configuration object for the plot.
     * @param {Array} visibleData - The data that is currently visible in the viewport.
     * @param {DataViewport} dataViewport - The current data viewport information.
     * @returns An object containing the minPrice and maxPrice for the plot.
     */
    calculatePriceRange(plotConfig, visibleData, dataViewport) {
        let minPrice, maxPrice;
        
        if (plotConfig.type === 'volume') {
            minPrice = 0;
            maxPrice = Math.max(...visibleData.map(d => d.volume || 1));
        } else if (plotConfig.type === 'line') {
            const plotVisibleData = plotConfig.data.slice(dataViewport.startIndex, dataViewport.startIndex + dataViewport.visibleCount);
            const values = plotVisibleData.map(d => d.value ?? d.close).filter(v => v !== null && isFinite(v));
            if (values.length === 0) {
                return { minPrice: 0, maxPrice: 1 }; // Default range if no valid data
            }
            const currentMinPrice = Math.min(...values);
            const currentMaxPrice = Math.max(...values);
            const priceRange = currentMaxPrice - currentMinPrice;
            const padding = priceRange * 0.1; // 10% padding
            minPrice = currentMinPrice - padding;
            maxPrice = currentMaxPrice + padding;
        } else {
            const lows = visibleData.map(d => d.low);
            const highs = visibleData.map(d => d.high);
            const currentMinPrice = Math.min(...lows);
            const currentMaxPrice = Math.max(...highs);
            const priceRange = currentMaxPrice - currentMinPrice;
            const padding = priceRange * 0.1; // 10% padding
            minPrice = currentMinPrice - padding;
            maxPrice = currentMaxPrice + padding;
        }

        // Apply the plot's scale if it exists
        // Make sure we have plotScales initialized
        if (this.plotScales instanceof Map && plotConfig && plotConfig.id) {
            const plotScale = this.plotScales.get(plotConfig.id) || 1.0;
            if (plotScale !== 1.0) {
                const midPrice = (maxPrice + minPrice) / 2;
                const halfRange = (maxPrice - minPrice) / 2;
                minPrice = midPrice - (halfRange / plotScale);
                maxPrice = midPrice + (halfRange / plotScale);
            }
        }
        
        return { minPrice, maxPrice };
    }

    /**
     * Calculate the maximum width needed for Y-axis labels across all plots
     * @private
     * @returns {number} The maximum width needed for the Y-axis labels
     */
    calculateYAxisWidth() {
        if (!this.ctx || !this.dataViewport) {
            return 80; // Default width if not ready
        }

        const ctx = this.ctx;
        let maxWidth = 0;
        const fontSize = this.canvas.width < 600 ? 10 : 12;
        ctx.font = `${fontSize}px Arial`;

        // If no data is available yet, use some sample values
        const visibleData = this.dataViewport.getVisibleData();
        if (visibleData.length === 0) {
            return 80; // Default width if no data
        }

        // Check each plot's min and max values
        this.options.plots.forEach(plotConfig => {
            const { minPrice, maxPrice } = this.calculatePriceRange(plotConfig, visibleData, this.dataViewport);
            let testValues = [minPrice, maxPrice];

            // Generate some sample values between min and max
            const range = maxPrice - minPrice;
            for (let i = 1; i < 4; i++) {
                testValues.push(minPrice + (range * i / 4));
            }

            // Format each value and measure its width
            testValues.forEach(value => {
                let label;
                if (plotConfig.type === 'volume') {
                    if (value >= 1000000) {
                        label = (value / 1000000).toFixed(1) + 'M';
                    } else if (value >= 1000) {
                        label = (value / 1000).toFixed(1) + 'K';
                    } else {
                        label = Math.round(value).toLocaleString();
                    }
                } else {
                    if (value >= 1000) {
                        label = value.toFixed(0);
                    } else if (value >= 100) {
                        label = value.toFixed(1);
                    } else if (value >= 10) {
                        label = value.toFixed(2);
                    } else {
                        label = value.toFixed(3);
                    }
                }
                
                const width = ctx.measureText(label).width;
                maxWidth = Math.max(maxWidth, width);
            });
        });

        // Add padding
        return maxWidth + (this.canvas.width < 600 ? 4 : 8);
    }

    /**
     * Resizes the canvas to match the container's dimensions and redraws the chart.
     * @private
     */
    resize() {
        let { clientWidth, clientHeight } = this.container;

        // Fallback to window dimensions if container size is not set
        if (clientWidth === 0) {
            clientWidth = window.innerWidth;
        }
        if (clientHeight === 0) {
            clientHeight = window.innerHeight;
        }

        // Adjust width to account for toolbar if shown
        const toolbarWidth = this.options.showDrawingToolbar ? 40 : 0;
        const chartWidth = clientWidth - toolbarWidth;

        this.canvas.width = chartWidth;
        this.canvas.height = clientHeight;

        // Calculate Y-axis width and update layout
        const yAxisWidth = this.calculateYAxisWidth();
        this.plotLayoutManager.updateCanvasDimensions(chartWidth, clientHeight, yAxisWidth);
    }

    /**
     * Applies the specified theme to the chart.
     * @param {('light' | 'dark' | Object)} theme - The name of the built-in theme ('light' or 'dark') or a custom theme object.
     */
    applyTheme(theme) {
        // If theme is a string, use built-in theme, otherwise use custom theme
        const themeToApply = typeof theme === 'string' ? 
            (StockChart.themes[theme] || StockChart.themes.light) : 
            { ...StockChart.themes.light, ...theme }; // Merge with light theme for fallback values
        
        this.currentTheme = themeToApply;
        // Apply theme colors to canvas context or CSS variables
        this.canvas.style.backgroundColor = themeToApply.background;
        
        // Update toolbar theme
        if (this.toolbar) {
            this.toolbar.style.backgroundColor = themeToApply.background;
            this.toolbar.style.borderRight = `1px solid ${themeToApply.gridColor}`;
            
            // Update all toolbar button colors
            const buttons = this.toolbar.querySelectorAll('button');
            buttons.forEach(button => {
                button.style.color = themeToApply.textColor;
                if (button.title?.toLowerCase().includes(this.activeDrawingTool?.toLowerCase() || '') ||
                    (this.activeDrawingTool === null && button.title === 'Select Tool')) {
                        button.style.backgroundColor = themeToApply.background;
                    } else {
                        button.style.backgroundColor = 'transparent';
                    }
                });
        }
        
        this.render(); // Redraw with new theme
    }

    /**
     * Handles mouse wheel for vertical scale adjustment
     * @param {WheelEvent} event
     */
    handleVerticalMouseWheel(event) {
        if (event.ctrlKey) {
            // vertical zoom
            const zoomFactor = event.deltaY < 0 ? 1.1 : 0.9;
            this.priceScale *= zoomFactor;
            this.render();
            event.preventDefault();
        }
    }

    /**
     * Resets the vertical price scaling and offset.
     */
    /**
     * Resets the vertical scaling (price zoom) to defaults.
     */
    resetVerticalScale() {
        this.priceScale = 1.0;
        this.priceOffset = 0;
        this.render();
    }

    /**
     * Handle keyboard events
     * @param {KeyboardEvent} event - The keyboard event
     */
    handleKeyDown(event) {
        // Check if we have a selected drawing in edit mode
        if (this.drawingPanel.isEditing && this.drawingPanel.selectedDrawing) {
            if (event.key === 'Delete' || event.key === 'Backspace') {
                // Remove the selected drawing
                const index = this.drawingPanel.drawings.indexOf(this.drawingPanel.selectedDrawing);
                if (index !== -1) {
                    this.drawingPanel.drawings.splice(index, 1);
                    this.drawingPanel.selectedDrawing = null;
                    this.drawingPanel.selectedPoint = null;
                    this.drawingPanel.isEditing = false;
                    this.drawingPanel._isChartFrozen = false;
                    this.render();
                }
            }
        }
    }

    /**
     * Renders the chart. This method will be expanded to draw different chart types and plots.
     */
    render() {
        this.ctx.clearRect(0, 0, this.canvas.width, this.canvas.height);
        this.ctx.fillStyle = this.currentTheme.chartAreaBackground || '#FFFFFF';
        this.ctx.fillRect(0, 0, this.canvas.width, this.canvas.height);

        const visibleData = this.dataViewport.getVisibleData();
        if (visibleData.length === 0) {
            this.ctx.fillStyle = this.currentTheme.textColor;
            this.ctx.font = '20px Arial';
            this.ctx.fillText('No data to display', this.canvas.width / 2 - 80, this.canvas.height / 2);
            return;
        }

        // Calculate price range using class method
        // const { minPrice, maxPrice } = this.calculatePriceRange(plotConfig, visibleData, this.dataViewport);

        // Simplified main rendering code
        // Create a map to store calculated price ranges for non-overlay plots
        const priceRanges = new Map();
        const mainPlot = this.options.plots.find(p => p.id === 'main');
        if (!mainPlot) {
            return;
        }
        const mainVisibleData = mainPlot.data.slice(this.dataViewport.startIndex, this.dataViewport.startIndex + this.dataViewport.visibleCount);
        priceRanges.set('main', this.calculatePriceRange(mainPlot, mainVisibleData, this.dataViewport));

        this.options.plots.forEach(plotConfig => {

            const isOverlay = plotConfig.overlay || false;
            const targetPlotId = isOverlay ? (plotConfig.targetId || 'main') : plotConfig.id;
            
            const plotLayout = this.plotLayoutManager.getPlotLayout(targetPlotId);
            if (!plotLayout) return;

            const barWidth = plotLayout.width / this.dataViewport.visibleCount;

            // Calculate and store price range for non-overlay plots
            if (!isOverlay && !priceRanges.has(plotConfig.id)) {
                const plotVisibleData = plotConfig.data.slice(this.dataViewport.startIndex, this.dataViewport.startIndex + this.dataViewport.visibleCount);
                priceRanges.set(plotConfig.id, this.calculatePriceRange(plotConfig, plotVisibleData, this.dataViewport));
            }

            const { minPrice, maxPrice } = priceRanges.get(targetPlotId);

            if (plotLayout) {
                // Draw plot background and border only for non-overlay plots
                if (!isOverlay) {
                    this.ctx.fillStyle = this.currentTheme.chartAreaBackground;
                    this.ctx.fillRect(plotLayout.x, plotLayout.y, plotLayout.width, plotLayout.height);

                    this.ctx.strokeStyle = this.currentTheme.gridColor;
                    this.ctx.lineWidth = 1;
                    this.ctx.strokeRect(plotLayout.x, plotLayout.y, plotLayout.width, plotLayout.height);
                }

                // Draw resize handle if not the last plot
                const isLastPlot = this.options.plots.indexOf(plotConfig) === this.options.plots.length - 1;
                if (!isLastPlot && !isOverlay) {
                    // Draw resize handle
                    const handleY = plotLayout.y + plotLayout.height - this.resizeHandleHeight / 2;
                    this.ctx.fillStyle = this.isResizingPlot && this.resizingPlotId === plotConfig.id ?
                        'rgba(150, 150, 150, 0.3)' : 'rgba(100, 100, 100, 0.1)';
                    this.ctx.fillRect(plotLayout.x, handleY, plotLayout.width, this.resizeHandleHeight);

                    // Draw handle dots
                    this.ctx.fillStyle = this.currentTheme.gridColor;
                    const dotSpacing = 6;
                    const dotsWidth = 30;
                    const startX = plotLayout.x + (plotLayout.width - dotsWidth) / 2;
                    for (let x = startX; x < startX + dotsWidth; x += dotSpacing) {
                        this.ctx.beginPath();
                        this.ctx.arc(x, handleY + this.resizeHandleHeight / 2, 1, 0, Math.PI * 2);
                        this.ctx.fill();
                    }
                }

                // Draw Y-axis labels before clipping, only for non-overlay plots
                if (!isOverlay) {
                    this.drawYAxisLabels(plotConfig, plotLayout, minPrice, maxPrice);
                }

                this.ctx.save(); // Save context before clipping for plot data
                this.ctx.beginPath();
                this.ctx.rect(plotLayout.x, plotLayout.y, plotLayout.width, plotLayout.height);
                this.ctx.clip(); // Clip to the plot area for drawing data

                const plotData = plotConfig.data && plotConfig.data.length > 0 ? plotConfig.data : visibleData;
                const plotVisibleData = plotData.slice(this.dataViewport.startIndex, this.dataViewport.startIndex + this.dataViewport.visibleCount);

                // Draw data points based on plot type
                switch (plotConfig.type) {
                    case 'candlestick':
                        plotVisibleData.forEach((dataPoint, i) => {
                            const candleWidth = barWidth * 0.7;
                            const x = plotLayout.x + getXPixel(this.dataViewport.startIndex + i, this.dataViewport.startIndex, this.dataViewport.visibleCount, plotLayout.width, barWidth) + (barWidth - candleWidth) / 2;
                            const openY = getYPixel(dataPoint.open, minPrice, maxPrice, plotLayout.height, plotLayout.y);
                            const highY = getYPixel(dataPoint.high, minPrice, maxPrice, plotLayout.height, plotLayout.y);
                            const lowY = getYPixel(dataPoint.low, minPrice, maxPrice, plotLayout.height, plotLayout.y);
                            const closeY = getYPixel(dataPoint.close, minPrice, maxPrice, plotLayout.height, plotLayout.y);
                            drawCandlestick(this.ctx, dataPoint, x, openY, highY, lowY, closeY, candleWidth, this.currentTheme);
                        });
                        break;
                    case 'line':
                        this.drawLine(plotVisibleData, plotLayout, barWidth, minPrice, maxPrice, plotConfig);
                        break;
                    case 'volume':
                        this.drawVolume(plotVisibleData, barWidth, plotLayout, maxPrice);
                        break;
                    case 'histogram':
                        this.drawHistogram(plotVisibleData, barWidth, plotLayout, minPrice, maxPrice, plotConfig);
                        break;
                    case 'signal':
                        if (!plotVisibleData || plotVisibleData.length === 0) {
                            // Handle empty or undefined plotVisibleData
                            return;
                        }
<<<<<<< HEAD
                        // reference or safe margin
                        if (Array.isArray(plotVisibleData[0].value)) {
                            const _plotVisibleData = this.flattenPlotVisibleData(plotVisibleData);
                            this.drawSignalsLines(_plotVisibleData, plotLayout, barWidth, minPrice, maxPrice);
                        } else {
                            this.drawSignals(plotVisibleData, plotLayout, barWidth, minPrice, maxPrice);
                        }
                        break;
                    case 'arrowLine':
                        this.drawArrowLines(plotVisibleData, plotLayout, barWidth, minPrice, maxPrice);
=======

                        this.drawSignals(plotVisibleData, plotLayout, barWidth, minPrice, maxPrice);
>>>>>>> 44559da8
                        break;
                }
            }
            this.ctx.restore();
        });

        // Draw X-axis labels
        this.drawXAxisLabels();

        // Draw chart name, code, and meta string
        this.drawChartName();

        // Save current transformation state
        this.ctx.save();
        
        // Apply any necessary transformations for drawing panel
        const mainPlotLayout = this.plotLayoutManager.getPlotLayout('main');
        if (mainPlotLayout) {
            // Clip to main plot area to prevent drawings from going outside
            this.ctx.beginPath();
            this.ctx.rect(mainPlotLayout.x, mainPlotLayout.y, mainPlotLayout.width, mainPlotLayout.height);
            this.ctx.clip();
        }

        // Render drawings
        this.drawingPanel.render(this.ctx);

        // Restore transformation state
        this.ctx.restore();

        // Debug overlay
        // this.ctx.fillText(`Canvas: ${this.canvas.width}x${this.canvas.height}`, 20, 60);

        // Draw crosshair if not in drawing mode
        if (this.crosshairX !== -1 && this.crosshairY !== -1 && !this.activeDrawingTool) {
            this.ctx.strokeStyle = this.currentTheme.crosshairColor;
            this.ctx.lineWidth = 1;
            this.ctx.setLineDash([5, 5]); // Dashed line

            // Vertical line - only within plot area, not in y-axis label area
            const firstPlot = this.options.plots[0];
            const plotLayout = this.plotLayoutManager.getPlotLayout(firstPlot.id);
            if (plotLayout && this.crosshairX <= plotLayout.x + plotLayout.width) {
                this.ctx.beginPath();
                this.ctx.moveTo(this.crosshairX, 0);
                this.ctx.lineTo(this.crosshairX, this.plotLayoutManager.getPlotTotalHeight());
                this.ctx.stroke();
            }

            // Horizontal line for any plot the cursor is over
            this.options.plots.forEach(plot => {
                if (plot.overlay) return; // Skip overlay plots
                const plotLayout = this.plotLayoutManager.getPlotLayout(plot.id);
                if (plotLayout && 
                    this.crosshairY >= plotLayout.y && 
                    this.crosshairY <= plotLayout.y + plotLayout.height) {
                    // Draw horizontal line for this plot
                    this.ctx.beginPath();
                    this.ctx.moveTo(0, this.crosshairY);
                    this.ctx.lineTo(this.plotLayoutManager.getPlotTotalWidth(), this.crosshairY);
                    this.ctx.stroke();
                }
            });
            this.ctx.setLineDash([]); // Reset line dash

            // Display price and indicator info overlay
            this.displayInfoOverlay();
        }
    }

    flattenPlotVisibleData(plotVisibleData) {
        const _plotVisibleData = [];
        for (const d of plotVisibleData) {
            d.value.forEach(v => {
                _plotVisibleData.push({
                    ...d,
                    value: v
                });
            });
        }
        return _plotVisibleData;
    }

    groupByIdAndValue(data) {
        return data
            .filter(d => d.value.value)
            .reduce((acc, item) => {
                const key = `${item.value.id}_${item.value.value}`; // composite key
                if (!acc[key]) {
                    acc[key] = [];
                }

                acc[key].push(item);
                return acc;
            }, {});
    }

    /**
     * Draws a line plot on the canvas.
     * @param {Array<Object>} plotVisibleData - The visible data points for the plot.
     * @param {import('./stock-chart.d.ts').PlotLayout} plotLayout - The layout information for the plot.
     * @param {number} barWidth - The width of each bar in the plot.
     * @param {number} minPrice - The minimum price in the visible data range.
     * @param {number} maxPrice - The maximum price in the visible data range.
     * @param {import('./stock-chart.d.ts').PlotConfig} plotConfig - The configuration options for the plot.
     */
    drawLine(plotVisibleData, plotLayout, barWidth, minPrice, maxPrice, plotConfig) {
        let lastValidIndex = -1;
        plotVisibleData.forEach((dataPoint, i) => {
            const value = dataPoint.value ?? dataPoint.close;
            // Skip if current point has no value or is zero
            if (value === null || value === undefined || value === 0) {
                lastValidIndex = -1;
                return;
            }

            // If we have a previous valid point, draw line
            if (lastValidIndex !== -1) {
                const prevDataPoint = plotVisibleData[lastValidIndex];
                const x1 = plotLayout.x + getXPixel(this.dataViewport.startIndex + lastValidIndex, this.dataViewport.startIndex, this.dataViewport.visibleCount, plotLayout.width, barWidth) + barWidth / 2;
                const y1 = getYPixel(prevDataPoint.value ?? prevDataPoint.close, minPrice, maxPrice, plotLayout.height, plotLayout.y);
                const x2 = plotLayout.x + getXPixel(this.dataViewport.startIndex + i, this.dataViewport.startIndex, this.dataViewport.visibleCount, plotLayout.width, barWidth) + barWidth / 2;
                const y2 = getYPixel(value, minPrice, maxPrice, plotLayout.height, plotLayout.y);
                const lineColor = plotConfig.style?.lineColor || this.currentTheme.lineColor;
                const lineWidth = plotConfig.style?.lineWidth || 2;
                drawLine(this.ctx, x1, y1, x2, y2, lineColor, lineWidth);
            }
            lastValidIndex = i;
        });
    }

    /**
     * Draws the volume bars on the canvas.
     * @param {Array<Object>} plotVisibleData - The visible data points for the plot.
     * @param {number} barWidth - The width of each bar in the plot.
     * @param {import('./stock-chart.d.ts').PlotLayout} plotLayout - The layout information for the plot.
     * @param {number} maxPrice - The maximum price in the visible data range.
     */
    drawVolume(plotVisibleData, barWidth, plotLayout, maxPrice) {
        plotVisibleData.forEach((dataPoint, i) => {
            const volWidth = barWidth * 0.7;
            const x = plotLayout.x + getXPixel(this.dataViewport.startIndex + i, this.dataViewport.startIndex, this.dataViewport.visibleCount, plotLayout.width, barWidth) + (barWidth - volWidth) / 2;
            const volHeight = ((dataPoint.volume || 0) / maxPrice) * plotLayout.height;
            const y = plotLayout.y + plotLayout.height - volHeight;
            this.ctx.fillStyle = this.currentTheme.volumeColor || 'rgba(0, 150, 136, 0.6)';
            this.ctx.fillRect(x, y, volWidth, volHeight);
        });
    }

    /**
     * Draws the volume bars on the canvas.
     * @param {Array<Object>} plotVisibleData - The visible data points for the plot.
     * @param {number} barWidth - The width of each bar in the plot.
     * @param {import('./stock-chart.d.ts').PlotLayout} plotLayout - The layout information for the plot.
     * @param {number} minPrice - The minimum price in the visible data range.
     * @param {number} maxPrice - The maximum price in the visible data range.
     * @param {import('./stock-chart.d.ts').PlotConfig} plotConfig - The configuration options for the plot.
     */
    drawHistogram(plotVisibleData, barWidth, plotLayout, minPrice, maxPrice, plotConfig) {
        plotVisibleData.forEach((dataPoint, i) => {
            const histoWidth = barWidth * 0.7;
            const x = plotLayout.x + getXPixel(this.dataViewport.startIndex + i, this.dataViewport.startIndex, this.dataViewport.visibleCount, plotLayout.width, barWidth) + (barWidth - histoWidth) / 2;
            const y = getYPixel(0, minPrice, maxPrice, plotLayout.height, plotLayout.y);
            const barHeight = getYPixel(dataPoint.value, minPrice, maxPrice, plotLayout.height, plotLayout.y) - y;

            this.ctx.fillStyle = dataPoint.value >= 0 ?
                (plotConfig.style?.positiveColor || this.currentTheme.positiveColor) :
                (plotConfig.style?.negativeColor || this.currentTheme.negativeColor);

            this.ctx.fillRect(x, y, histoWidth, barHeight);
        });
    }

    /**
     * Draws the trading signals on the chart.
     * @param {Array<Object>} plotVisibleData 
     * @param {import('./stock-chart.d.ts').PlotLayout} plotLayout 
     * @param {number} barWidth 
     * @param {number} minPrice 
     * @param {number} maxPrice 
     */
    drawSignals(plotVisibleData, plotLayout, barWidth, minPrice, maxPrice) {
        this.ctx.imageSmoothingEnabled = false;

        const pathsByColor = {};
        plotVisibleData.filter(d => d.value != null).forEach((dataPoint, i) => {
            const color = getSignalTypeColor(dataPoint.value.type);
            if (!pathsByColor[color]) {
                pathsByColor[color] = new Path2D();
            }

            if (dataPoint.value.value != null) {
                const x = Math.floor(plotLayout.x + getXPixel(this.dataViewport.startIndex + i, this.dataViewport.startIndex, this.dataViewport.visibleCount, plotLayout.width, barWidth));
                const y = Math.floor(getYPixel(dataPoint.value.value, minPrice, maxPrice, plotLayout.height, plotLayout.y));
    
                pathsByColor[color].rect(x, y, Math.ceil(barWidth), 8);
            }
        });

        // 一次性填充每种颜色的所有长方形
        Object.keys(pathsByColor).forEach(color => {
            this.ctx.fillStyle = color;
            this.ctx.fill(pathsByColor[color]);
        });
    }

    /**
     * Draws the trading signals on the chart.
     * @param {Array<Object>} plotVisibleData 
     * @param {import('./stock-chart.d.ts').PlotLayout} plotLayout 
     * @param {number} barWidth 
     * @param {number} minPrice 
     * @param {number} maxPrice 
     */
    drawSignalsLines(plotVisibleData, plotLayout, barWidth, minPrice, maxPrice) {
        this.ctx.imageSmoothingEnabled = false;

        const data = this.groupByIdAndValue(plotVisibleData);

        Object.keys(data).forEach(key => {
            const group = data[key];
            const color = this.currentTheme.textColor;
            const price = group[0].value.value.toFixed(2);
            const v = group[0].value.value;
            const startIndex = this.dataViewport.allData.findIndex(d => d.time === group[0].value.time);
            const endIndex = this.dataViewport.allData.findIndex(d => d.time === group[group.length - 1].value.time);
            const startX = Math.floor(plotLayout.x + getXPixel(startIndex, 
                this.dataViewport.startIndex, this.dataViewport.visibleCount, plotLayout.width, barWidth));
            const endX = Math.floor(plotLayout.x + getXPixel(endIndex,
                this.dataViewport.startIndex, this.dataViewport.visibleCount, plotLayout.width, barWidth));
            const y = Math.floor(getYPixel(v, minPrice, maxPrice, plotLayout.height, plotLayout.y));

            // Draw dashed line
            this.ctx.beginPath();
            this.ctx.setLineDash([5, 3]); // Create dashed line pattern [dash length, gap length]
            this.ctx.strokeStyle = color;
            this.ctx.lineWidth = 1;
            this.ctx.moveTo(startX, y);
            this.ctx.lineTo(endX, y);
            this.ctx.stroke();
            this.ctx.setLineDash([]); // Reset line dash pattern

            // measure price width and add to left side of line
            const priceWidth = this.ctx.measureText(price).width;
            this.ctx.fillStyle = color;
            this.ctx.fillText(price, startX - priceWidth - 5, y);
        });
    }

    /**
     * Handles mouse down events for dragging.
     * @param {MouseEvent} event - The mouse event.
     */
    handleMouseDown(event) {
        const rect = this.canvas.getBoundingClientRect();
        const mouseX = event.clientX - rect.left;
        const mouseY = event.clientY - rect.top;
        
        // Check if we're in drawing mode
        if (this.activeDrawingTool) {
            // Only allow drawing in the main plot area
            const mainPlot = this.plotLayoutManager.getPlotLayout('main');
            if (mainPlot && 
                mouseX >= mainPlot.x && 
                mouseX <= mainPlot.x + mainPlot.width &&
                mouseY >= mainPlot.y && 
                mouseY <= mainPlot.y + mainPlot.height) {
                this.drawingPanel.startDrawing(this.activeDrawingTool, mouseX, mouseY);
            }
            return;
        }
        
        // Check if the chart is frozen (editing drawings)
        if (this.drawingPanel.isChartFrozen) {
            return;
        }

        // First check if clicking in Y-axis area
        for (const plot of this.options.plots) {
            if (plot.overlay) continue;
            const layout = this.plotLayoutManager.getPlotLayout(plot.id);
            if (layout) {
                const yAxisArea = {
                    x: layout.x + layout.width,  // Y-axis is on the right
                    y: layout.y,
                    width: 50,  // Y-axis width
                    height: layout.height
                };

                if (mouseX >= yAxisArea.x && mouseX <= yAxisArea.x + yAxisArea.width &&
                    mouseY >= yAxisArea.y && mouseY <= yAxisArea.y + yAxisArea.height) {
                    this.isDraggingYAxis = true;
                    this.resizingPlotId = plot.id;
                    this.lastMouseY = event.clientY;
                    return;
                }
            }
        }
        
        // Then check if clicking on a resize handle
        for (let i = 0; i < this.options.plots.length - 1; i++) {
            const plot = this.options.plots[i];
            if (!plot.overlay) {
                const layout = this.plotLayoutManager.getPlotLayout(plot.id);
                const handleY = layout.y + layout.height;
                if (Math.abs(mouseY - handleY) < this.resizeHandleHeight) {
                    this.isResizingPlot = true;
                    this.resizingPlotId = plot.id;
                    this.lastMouseY = event.clientY;
                    return;
                }
            }
        }

        // If not resizing or Y-axis dragging, then it's regular dragging
        this.isDragging = true;
        this.lastMouseX = event.clientX;
    }

    /**
     * Handles mouse move events for dragging and crosshair.
     * @param {MouseEvent} event - The mouse event.
     */
    handleMouseMove(event) {
        const rect = this.canvas.getBoundingClientRect();
        const mouseX = event.clientX - rect.left;
        const mouseY = event.clientY - rect.top;

        // Handle drawing if in drawing mode
        if (this.drawingPanel.isDrawing) {
            const mouseEvent = new MouseEvent('mousemove', {
                clientX: event.clientX,
                clientY: event.clientY
            });
            this.drawingPanel.continueDrawing(mouseEvent);
            this.render();
            return;
        }

        // Get the main plot layout for proper positioning
        const mainPlotLayout = this.plotLayoutManager.getPlotLayout('main');
        if (mainPlotLayout) {
            const barWidth = mainPlotLayout.width / this.dataViewport.visibleCount;

            // Calculate which candlestick the mouse is closest to
            const relativeX = mouseX - mainPlotLayout.x;  // Adjust for plot area x-offset
            const dataIndex = Math.round(relativeX / barWidth - 0.5);
            
            // Ensure dataIndex stays within valid bounds
            const clampedIndex = Math.max(0, Math.min(this.dataViewport.visibleCount - 1, dataIndex));
            
            // Calculate exact center of the candlestick using getXPixel and adding half candle width
            const candleX = mainPlotLayout.x + getXPixel(this.dataViewport.startIndex + clampedIndex, this.dataViewport.startIndex, this.dataViewport.visibleCount, mainPlotLayout.width, barWidth);
            this.crosshairX = candleX + (barWidth / 2);
        }
        this.crosshairY = mouseY;

        if (this.isDraggingYAxis && this.resizingPlotId) {
            const deltaY = event.clientY - this.lastMouseY;
            this.lastMouseY = event.clientY;
            
            // Get the current plot's scale
            let plotScale = this.plotScales.get(this.resizingPlotId) || 1.0;
            
            // Adjust scale based on drag direction (up = increase, down = decrease)
            const scaleFactor = Math.exp(-deltaY * 0.01);
            plotScale *= scaleFactor;
            
            // Limit the scale to reasonable bounds
            plotScale = Math.max(0.1, Math.min(10, plotScale));
            
            // Store the new scale
            this.plotScales.set(this.resizingPlotId, plotScale);
            
            this.render();
            return;
        }

        if (this.isResizingPlot) {
            const deltaY = event.clientY - this.lastMouseY;
            this.lastMouseY = event.clientY;

            // Find the plot being resized and the next plot
            const plotIndex = this.options.plots.findIndex(p => p.id === this.resizingPlotId);
            let nextPlotIndex = plotIndex + 1;
            while (nextPlotIndex < this.options.plots.length && this.options.plots[nextPlotIndex].overlay) {
                nextPlotIndex++;
            }

            if (plotIndex >= 0 && nextPlotIndex < this.options.plots.length) {
                const plot = this.options.plots[plotIndex];
                const nextPlot = this.options.plots[nextPlotIndex];
                
                // Calculate new height ratios
                const totalRatio = plot.heightRatio + nextPlot.heightRatio;
                const plotLayout = this.plotLayoutManager.getPlotLayout(plot.id);
                const pixelsPerRatio = plotLayout.height / plot.heightRatio;
                const ratioChange = deltaY / pixelsPerRatio;
                
                // Ensure minimum height for both plots (10% of their combined height)
                const minRatio = totalRatio * 0.1;
                const newRatio = Math.max(minRatio, Math.min(totalRatio - minRatio, plot.heightRatio + ratioChange));
                
                plot.heightRatio = newRatio;
                nextPlot.heightRatio = totalRatio - newRatio;
                
                // Recalculate layout and render
                this.resize();
                this.render();
            }
        } else if (this.isDragging) {
            const deltaX = event.clientX - this.lastMouseX;
            const mainPlotLayout = this.plotLayoutManager.getPlotLayout('main');
            const barWidth = mainPlotLayout ? mainPlotLayout.width / this.dataViewport.visibleCount : this.canvas.width / this.dataViewport.visibleCount;
            const scrollAmount = Math.round(deltaX / barWidth);

            if (scrollAmount !== 0) {
                this.dataViewport.scroll(-scrollAmount);
                this.lastMouseX = event.clientX;
                this.render();
            }
        } else {
            // Check if mouse is over a resize handle or Y-axis
            let specialCursor = false;
            for (const plot of this.options.plots) {
                if (plot.overlay) continue;
                const layout = this.plotLayoutManager.getPlotLayout(plot.id);
                if (layout) {
                    // Check resize handle
                    const handleY = layout.y + layout.height;
                    if (Math.abs(this.crosshairY - handleY) < this.resizeHandleHeight) {
                        this.canvas.style.cursor = 'row-resize';
                        specialCursor = true;
                        break;
                    }

                    // Check Y-axis area
                    const yAxisArea = {
                        x: layout.x + layout.width,
                        y: layout.y,
                        width: 50,
                        height: layout.height
                    };
                    if (this.crosshairX >= yAxisArea.x && this.crosshairX <= yAxisArea.x + yAxisArea.width &&
                        this.crosshairY >= yAxisArea.y && this.crosshairY <= yAxisArea.y + yAxisArea.height) {
                        this.canvas.style.cursor = 'ns-resize';
                        specialCursor = true;
                        break;
                    }
                }
            }
            if (!specialCursor) {
                this.canvas.style.cursor = 'default';
            }
            this.render();
        }
    }

    /**
     * Handles mouse up events.
     */
    handleMouseUp(event) {
        // Complete drawing if in drawing mode
        if (this.drawingPanel.isDrawing) {
            this.drawingPanel.completeDrawing();
            // Switch back to cursor tool after completing a drawing
            this.setDrawingTool(null);
            // Find cursor button and set its background color
            const cursorButton = /** @type {HTMLButtonElement} */ (
                this.toolbar.querySelector('button[title="Select Tool"]')
            );
            if (cursorButton) {
                cursorButton.style.backgroundColor = this.currentTheme?.gridColor || '#e0e0e0';
                // Reset other buttons
                this.toolbar.querySelectorAll('button').forEach(/** @param {HTMLButtonElement} btn */ (btn) => {
                    if (btn !== cursorButton) {
                        btn.style.backgroundColor = 'transparent';
                    }
                });
            }
            this.render();
            return;
        }

        this.isDragging = false;
        this.isResizingPlot = false;
        this.isDraggingYAxis = false;
        this.resizingPlotId = null;
        this.canvas.style.cursor = 'default';

        // Handle double click on Y-axis
        if (event && event.detail === 2) { // Double click
            const rect = this.canvas.getBoundingClientRect();
            const mouseX = event.clientX - rect.left;
            const mouseY = event.clientY - rect.top;

            // Check if double click was in Y-axis area
            for (const plot of this.options.plots) {
                if (plot.overlay) continue;
                const layout = this.plotLayoutManager.getPlotLayout(plot.id);
                if (layout) {
                    const yAxisArea = {
                        x: layout.x + layout.width,
                        y: layout.y,
                        width: 50,
                        height: layout.height
                    };

                    if (mouseX >= yAxisArea.x && mouseX <= yAxisArea.x + yAxisArea.width &&
                        mouseY >= yAxisArea.y && mouseY <= yAxisArea.y + yAxisArea.height) {
                        // Reset scale for this plot
                        this.plotScales.delete(plot.id);
                        this.render();
                        break;
                    }
                }
            }
        }
    }

    /**
     * Handles mouse out events.
     */
    handleMouseOut() {
        this.isDragging = false;
        this.crosshairX = -1;
        this.crosshairY = -1;
        this.render();
    }

    /**
     * Handles mouse wheel events for zooming.
     * @param {WheelEvent} event - The mouse wheel event.
     */
    handleMouseWheel(event) {
        event.preventDefault(); // Prevent page scrolling

        // Prevent zooming if the chart is frozen
        if (this.drawingPanel.isChartFrozen) {
            return;
        }

        const rect = this.canvas.getBoundingClientRect();
        const mouseX = event.clientX - rect.left;
        const mouseY = event.clientY - rect.top;

        // Horizontal zoom (time axis)
        if (event.ctrlKey) { // Use Ctrl + scroll for vertical zoom
            const zoomFactor = event.deltaY < 0 ? 1.1 : 1 / 1.1;
            const mainPlotLayout = this.plotLayoutManager.getPlotLayout('main');
            if (mainPlotLayout) {
                const currentPriceRange = this.maxPrice - this.minPrice;
                const newPriceRange = currentPriceRange / zoomFactor;

                // Calculate price at mouse Y position within the main plot
                // Need to invert getYPixel for this
                const priceAtMouseY = this.minPrice + (this.maxPrice - this.minPrice) * ((mainPlotLayout.y + mainPlotLayout.height - mouseY) / mainPlotLayout.height);

                // Adjust min/max price to zoom around the mouse Y position
                this.minPrice = priceAtMouseY - (newPriceRange * ((priceAtMouseY - this.minPrice) / currentPriceRange));
                this.maxPrice = priceAtMouseY + (newPriceRange * ((this.maxPrice - priceAtMouseY) / currentPriceRange));
            }
            this.render();
        } else { // Normal scroll for horizontal zoom
            const zoomFactor = event.deltaY < 0 ? 1.1 : 0.901; //1 / 1.1; // Zoom in or out
            const dataIndexAtMouse = Math.floor(this.crosshairX / (this.canvas.width / this.dataViewport.visibleCount));
            this.dataViewport.zoom(zoomFactor, dataIndexAtMouse);
            this.render();
        }
    }

    /**
     * Handles touch start events for mobile dragging.
     * @param {TouchEvent} event - The touch event.
     */
    // State tracking for touch interactions
    lastTapTime = 0;
    lastTapX = 0;
    lastTapY = 0;
    touchHoldTimer = null;
    isCrosshairMode = false;
    touchStartX = 0;
    touchStartY = 0;

    handleTouchStart(event) {
        event.preventDefault();
        const rect = this.canvas.getBoundingClientRect();

        // Clear any existing touch hold timer
        if (this.touchHoldTimer) {
            clearTimeout(this.touchHoldTimer);
            this.touchHoldTimer = null;
        }

        // Check if the chart is frozen
        if (this.drawingPanel.isChartFrozen) {
            return;
        }

        // Reset all touch states first
        if (event.touches.length !== this.lastTouchCount) {
            this.isPinching = false;
            this.isDragging = false;
            this.isResizingPlot = false;
            this.isDraggingYAxis = false;
            this.isCrosshairMode = false;
            this.initialPinchDistance = 0;
        }
        this.lastTouchCount = event.touches.length;

        if (event.touches.length === 2) {
            // Initialize pinch-to-zoom with validation
            const touch1 = event.touches[0];
            const touch2 = event.touches[1];
            const touch1X = touch1.clientX - rect.left;
            const touch1Y = touch1.clientY - rect.top;
            const touch2X = touch2.clientX - rect.left;
            const touch2Y = touch2.clientY - rect.top;

            // Ensure touches are far enough apart to start pinch
            const initialDistance = Math.sqrt(
                Math.pow(touch2X - touch1X, 2) + 
                Math.pow(touch2Y - touch1Y, 2)
            );

            if (initialDistance > 30) { // Minimum distance threshold
                this.isPinching = true;
                this.initialPinchDistance = initialDistance;
                this.pinchCenterX = (touch1X + touch2X) / 2;
                this.pinchCenterY = (touch1Y + touch2Y) / 2;
                this.lastPinchDistance = initialDistance;
            }

            // Calculate initial pinch distance
            this.initialPinchDistance = Math.sqrt(
                Math.pow(touch2X - touch1X, 2) + 
                Math.pow(touch2Y - touch1Y, 2)
            );

            // Calculate pinch center point
            this.pinchCenterX = (touch1X + touch2X) / 2;
            this.pinchCenterY = (touch1Y + touch2Y) / 2;
        } else if (event.touches.length === 1) {
            const touch = event.touches[0];
            const touchX = touch.clientX - rect.left;
            const touchY = touch.clientY - rect.top;

            // Store initial touch position for movement detection
            this.initialTouchX = touchX;
            this.initialTouchY = touchY;
            this.lastTouchX = touchX;
            this.lastTouchY = touchY;

            // Check for Y-axis touch first
            for (const plot of this.options.plots) {
                if (plot.overlay) continue;
                const layout = this.plotLayoutManager.getPlotLayout(plot.id);
                if (layout) {
                    const yAxisArea = {
                        x: layout.x + layout.width,
                        y: layout.y,
                        width: 50,
                        height: layout.height
                    };

                    if (touchX >= yAxisArea.x && touchX <= yAxisArea.x + yAxisArea.width &&
                        touchY >= yAxisArea.y && touchY <= yAxisArea.y + yAxisArea.height) {
                        // Check for double tap
                        const currentTime = new Date().getTime();
                        const tapLength = currentTime - this.lastTapTime;
                        const tapDistance = Math.sqrt(
                            Math.pow(touchX - this.lastTapX, 2) + 
                            Math.pow(touchY - this.lastTapY, 2)
                        );

                        if (tapLength < 300 && tapDistance < 30) { // 300ms and 30px threshold
                            // Double tap detected - reset scale
                            this.plotScales.delete(plot.id);
                            this.render();
                            this.lastTapTime = 0; // Reset to prevent triple tap
                            return;
                        }

                        // Store tap info for next time
                        this.lastTapTime = currentTime;
                        this.lastTapX = touchX;
                        this.lastTapY = touchY;

                        this.isDraggingYAxis = true;
                        this.resizingPlotId = plot.id;
                        this.lastTouchY = touchY;
                        return;
                    }
                }
            }

            // Then check for plot resize handle touch
            for (let i = 0; i < this.options.plots.length - 1; i++) {
                const plot = this.options.plots[i];
                if (!plot.overlay) {
                    const layout = this.plotLayoutManager.getPlotLayout(plot.id);
                    const handleY = layout.y + layout.height;
                    if (Math.abs(touchY - handleY) < this.resizeHandleHeight) {
                        this.isResizingPlot = true;
                        this.resizingPlotId = plot.id;
                        this.lastTouchY = touchY;
                        return;
                    }
                }
            }

            // If not Y-axis or resize, then it's regular chart dragging
            this.isDragging = true;
            this.lastTouchX = touchX;
            this.lastTouchY = touchY;
            // Hide crosshair initially
            this.crosshairX = -1;
            this.crosshairY = -1;

            // Start the touch hold timer
            this.touchHoldTimer = setTimeout(() => {
                if (this.isDragging) {
                    // Switch to crosshair mode after 1 second hold
                    this.isCrosshairMode = true;
                    // Update crosshair position
                    const mainPlotLayout = this.plotLayoutManager.getPlotLayout('main');
                    if (mainPlotLayout) {
                        const barWidth = mainPlotLayout.width / this.dataViewport.visibleCount;
                        const relativeX = touchX - mainPlotLayout.x;
                        const dataIndex = Math.round(relativeX / barWidth - 0.5);
                        const clampedIndex = Math.max(0, Math.min(this.dataViewport.visibleCount - 1, dataIndex));
                        const candleX = mainPlotLayout.x + getXPixel(
                            this.dataViewport.startIndex + clampedIndex,
                            this.dataViewport.startIndex,
                            this.dataViewport.visibleCount,
                            mainPlotLayout.width,
                            barWidth
                        );
                        this.crosshairX = candleX + (barWidth / 2);
                        this.crosshairY = touchY;
                    }
                    this.render();
                }
            }, 1000); // 1 second delay
        }
    }

    /**
     * Handles touch move events for mobile dragging.
     * @param {TouchEvent} event - The touch event.
     */
    handleTouchMove(event) {
        event.preventDefault();

        // Check if the chart is frozen
        if (this.drawingPanel.isChartFrozen) {
            return;
        }

        const rect = this.canvas.getBoundingClientRect();

        if (event.touches.length === 2 && this.isPinching) {
            // Handle pinch-to-zoom
            const touch1 = event.touches[0];
            const touch2 = event.touches[1];
            const touch1X = touch1.clientX - rect.left;
            const touch1Y = touch1.clientY - rect.top;
            const touch2X = touch2.clientX - rect.left;
            const touch2Y = touch2.clientY - rect.top;

            // Calculate current pinch distance with better precision
            const currentPinchDistance = Math.sqrt(
                Math.pow(touch2X - touch1X, 2) + 
                Math.pow(touch2Y - touch1Y, 2)
            );

            // Skip processing if the distance is too small (avoid division by zero)
            if (this.initialPinchDistance > 10 && currentPinchDistance > 10) {
                // Calculate zoom factor with improved stability
                const rawZoomFactor = currentPinchDistance / this.initialPinchDistance;
                
                // Calculate the new pinch center with smoothing
                const newPinchCenterX = (touch1X + touch2X) / 2;
                const newPinchCenterY = (touch1Y + touch2Y) / 2;

                // Apply exponential smoothing to pinch centers
                const smoothingFactor = 0.3;
                const smoothedPinchCenterX = this.pinchCenterX ? 
                    this.pinchCenterX * (1 - smoothingFactor) + newPinchCenterX * smoothingFactor :
                    newPinchCenterX;
                const smoothedPinchCenterY = this.pinchCenterY ? 
                    this.pinchCenterY * (1 - smoothingFactor) + newPinchCenterY * smoothingFactor :
                    newPinchCenterY;

                // Find which plot contains the pinch center
                let targetPlotId = null;
                for (const plot of this.options.plots) {
                    if (plot.overlay) continue;
                    const layout = this.plotLayoutManager.getPlotLayout(plot.id);
                    if (layout && 
                        smoothedPinchCenterY >= layout.y && 
                        smoothedPinchCenterY <= layout.y + layout.height) {
                        targetPlotId = plot.id;
                        break;
                    }
                }

                if (targetPlotId) {
                    // Determine zoom direction based on gesture
                    const verticalChange = Math.abs(smoothedPinchCenterY - this.pinchCenterY);
                    const horizontalChange = Math.abs(smoothedPinchCenterX - this.pinchCenterX);
                    
                    // Improved threshold and damping for zoom changes
                    const minZoomChange = 0.002; // Reduced threshold for smoother response
                    const normalizedZoomFactor = Math.abs(rawZoomFactor - 1);
                    
                    if (normalizedZoomFactor > minZoomChange) {
                        // Apply non-linear damping for more controlled zooming
                        const dampingFactor = Math.min(0.3, normalizedZoomFactor * 0.5);
                        const zoomFactor = 1 + (rawZoomFactor - 1) * dampingFactor;
                        
                        if (verticalChange > horizontalChange * 1.2) { // Slight bias towards horizontal
                            // Vertical pinch - adjust price scale with improved stability
                            let plotScale = this.plotScales.get(targetPlotId) || 1.0;
                            const verticalZoomFactor = Math.exp((zoomFactor - 1) * 0.3); // Exponential scaling
                            plotScale *= verticalZoomFactor;
                            plotScale = Math.max(0.1, Math.min(10, plotScale));
                            this.plotScales.set(targetPlotId, plotScale);
                        } else {
                            // Horizontal pinch - adjust time scale with improved stability
                            const zoomStrength = 0.02; // Further reduced for smoother zooming
                            const zoomDirection = Math.exp((zoomFactor - 1) * zoomStrength);
                            const plotLayout = this.plotLayoutManager.getPlotLayout(targetPlotId);
                            const dataIndexAtPinch = Math.floor(
                                (smoothedPinchCenterX - plotLayout.x) / 
                                (plotLayout.width / this.dataViewport.visibleCount)
                            );
                            this.dataViewport.zoom(zoomDirection > 1 ? 1.03 : 0.97, dataIndexAtPinch);
                        }
                    }
                }

                this.pinchCenterX = smoothedPinchCenterX;
                this.pinchCenterY = smoothedPinchCenterY;
                this.initialPinchDistance = currentPinchDistance;
                this.render();
            }
        } else if (event.touches.length === 1) {
            const touch = event.touches[0];
            const touchX = touch.clientX - rect.left;
            const touchY = touch.clientY - rect.top;

            // Get the main plot layout for proper positioning
            const mainPlotLayout = this.plotLayoutManager.getPlotLayout('main');
            if (mainPlotLayout) {
                const barWidth = mainPlotLayout.width / this.dataViewport.visibleCount;
            // Only update crosshair position if in crosshair mode
            if (this.isCrosshairMode) {
                // Calculate which candlestick the touch is closest to
                const relativeX = touchX - mainPlotLayout.x;  // Adjust for plot area x-offset
                const dataIndex = Math.round(relativeX / barWidth - 0.5);
                
                // Ensure dataIndex stays within valid bounds
                const clampedIndex = Math.max(0, Math.min(this.dataViewport.visibleCount - 1, dataIndex));
                
                // Calculate exact center of the candlestick using getXPixel and adding half candle width
                const candleX = mainPlotLayout.x + getXPixel(this.dataViewport.startIndex + clampedIndex, this.dataViewport.startIndex, this.dataViewport.visibleCount, mainPlotLayout.width, barWidth);
                this.crosshairX = candleX + (barWidth / 2);
                this.crosshairY = touchY;
            } else if (this.isDragging) {
                // Calculate distance moved from initial touch
                const distanceX = Math.abs(touchX - this.initialTouchX);
                const distanceY = Math.abs(touchY - this.initialTouchY);
                const totalDistance = Math.sqrt(distanceX * distanceX + distanceY * distanceY);

                // If significant movement is detected, clear the timer and prevent crosshair mode
                if (totalDistance > 10 && this.touchHoldTimer) { // 10 pixels threshold
                    clearTimeout(this.touchHoldTimer);
                    this.touchHoldTimer = null;
                    this.isCrosshairMode = false; // Ensure crosshair mode is off
                    this.crosshairX = -1; // Hide crosshair immediately
                    this.crosshairY = -1;
                }
            }
        }
        
        if (this.isDraggingYAxis && this.resizingPlotId) {
            // Handle Y-axis dragging
            const deltaY = touchY - this.lastTouchY;
            this.lastTouchY = touchY;
                
                let plotScale = this.plotScales.get(this.resizingPlotId) || 1.0;
                const scaleFactor = Math.exp(-deltaY * 0.01);
                plotScale *= scaleFactor;
                plotScale = Math.max(0.1, Math.min(10, plotScale));
                this.plotScales.set(this.resizingPlotId, plotScale);
                
                this.render();
            } else if (this.isResizingPlot && this.resizingPlotId) {
                // Handle plot resize
                const deltaY = touchY - this.lastTouchY;
                this.lastTouchY = touchY;

                const plotIndex = this.options.plots.findIndex(p => p.id === this.resizingPlotId);
                let nextPlotIndex = plotIndex + 1;
                while (nextPlotIndex < this.options.plots.length && this.options.plots[nextPlotIndex].overlay) {
                    nextPlotIndex++;
                }

                if (plotIndex >= 0 && nextPlotIndex < this.options.plots.length) {
                    const plot = this.options.plots[plotIndex];
                    const nextPlot = this.options.plots[nextPlotIndex];
                    
                    const totalRatio = plot.heightRatio + nextPlot.heightRatio;
                    const plotLayout = this.plotLayoutManager.getPlotLayout(plot.id);
                    const pixelsPerRatio = plotLayout.height / plot.heightRatio;
                    const ratioChange = deltaY / pixelsPerRatio;
                    
                    const minRatio = totalRatio * 0.1;
                    const newRatio = Math.max(minRatio, Math.min(totalRatio - minRatio, plot.heightRatio + ratioChange));
                    
                    plot.heightRatio = newRatio;
                    nextPlot.heightRatio = totalRatio - newRatio;
                    
                    this.resize();
                    this.render();
                }
            } else if (this.isDragging) {
                // Handle chart dragging
                const deltaX = touchX - this.lastTouchX;
                const mainPlotLayout = this.plotLayoutManager.getPlotLayout('main');
                const barWidth = mainPlotLayout ? mainPlotLayout.width / this.dataViewport.visibleCount : this.canvas.width / this.dataViewport.visibleCount;
                const scrollAmount = Math.round(deltaX / barWidth);

                // Handle dragging and crosshair modes
                if (!this.isCrosshairMode) {
                    // In dragging mode, only scroll if not in crosshair mode
                    if (scrollAmount !== 0) {
                        this.dataViewport.scroll(-scrollAmount);
                        this.lastTouchX = touchX;
                        this.render();
                    }
                } else {
                    // In crosshair mode, only update the crosshair position
                    const mainPlotLayout = this.plotLayoutManager.getPlotLayout('main');
                    if (mainPlotLayout) {
                        const barWidth = mainPlotLayout.width / this.dataViewport.visibleCount;
                        const relativeX = touchX - mainPlotLayout.x;
                        const dataIndex = Math.round(relativeX / barWidth - 0.5);
                        const clampedIndex = Math.max(0, Math.min(this.dataViewport.visibleCount - 1, dataIndex));
                        const candleX = mainPlotLayout.x + getXPixel(
                            this.dataViewport.startIndex + clampedIndex,
                            this.dataViewport.startIndex,
                            this.dataViewport.visibleCount,
                            mainPlotLayout.width,
                            barWidth
                        );
                        this.crosshairX = candleX + (barWidth / 2);
                        this.crosshairY = touchY;
                        this.render();
                    }
                }
            }
        }
    }

    /**
     * Handles touch end events for mobile dragging.
     * @param {TouchEvent} event - The touch event.
     */
    handleTouchEnd(event) {
        event.preventDefault();
        
        // Clear the touch hold timer if it exists
        if (this.touchHoldTimer) {
            clearTimeout(this.touchHoldTimer);
            this.touchHoldTimer = null;
        }

        // Store the current touch count before resetting states
        const previousTouchCount = this.lastTouchCount;
        this.lastTouchCount = event.touches.length;

        // If we're transitioning from 2 fingers to 1 finger, preserve some states
        if (previousTouchCount === 2 && event.touches.length === 1) {
            // Reset only pinch-related states
            this.isPinching = false;
            this.initialPinchDistance = 0;
            this.lastPinchDistance = 0;
            
            // Re-initialize single touch tracking with the remaining finger
            const touch = event.touches[0];
            const rect = this.canvas.getBoundingClientRect();
            this.lastTouchX = touch.clientX - rect.left;
            this.lastTouchY = touch.clientY - rect.top;
            this.isDragging = true; // Enable dragging for the remaining finger
        } else if (event.touches.length === 0) {
            // All fingers lifted, reset all states
            this.isDragging = false;
            this.isResizingPlot = false;
            this.isDraggingYAxis = false;
            this.resizingPlotId = null;
            this.isPinching = false;
            this.initialPinchDistance = 0;
            this.lastPinchDistance = 0;
            
            // Handle crosshair mode
            if (!this.isCrosshairMode) {
                this.crosshairX = -1;
                this.crosshairY = -1;
            }
            // Reset crosshair mode when all fingers are lifted
            this.isCrosshairMode = false;
        }

        this.render();
    }

    /**
     * Draws the chart name, code, and meta string on the top-left corner of the chart.
     */
    drawChartName() {
        const { chartName } = this.options;
        if (!chartName) {
            return;
        }

        const { name, code, metaString } = chartName;
        const { textColor } = this.currentTheme;
        const fontSize = this.canvas.width < 600 ? 10 : 14;
        const padding = 10;
        let yPos = 20;

        this.ctx.fillStyle = textColor;
        this.ctx.textAlign = 'left';

        if (name) {
            this.ctx.font = `bold ${fontSize + 2}px Arial`;
            this.ctx.fillText(name, padding, yPos);
            yPos += fontSize + 4;
        }

        if (code) {
            this.ctx.font = `${fontSize}px Arial`;
            this.ctx.fillText(code, padding, yPos);
            yPos += fontSize + 2;
        }

        if (metaString) {
            this.ctx.font = `italic ${fontSize - 1}px Arial`;
            this.ctx.fillText(metaString, padding, yPos);
        }
    }

    drawXAxisLabels() {
        const visibleData = this.dataViewport.getVisibleData();
        if (visibleData.length === 0) return;

        const mainPlotLayout = this.plotLayoutManager.getPlotLayout('main');
        if (!mainPlotLayout) return;

        // Calculate the amount of space we have for labels
        const availableWidth = mainPlotLayout.width;
        const fontSize = Math.max(10, Math.min(12, Math.floor(availableWidth / 50))); // Responsive font size
        const minLabelSpacing = fontSize * 8; // Minimum pixels between labels
        
        // Calculate optimal number of labels based on available space
        const _maxLabels = Math.floor(availableWidth / minLabelSpacing);
        const maxLabels = _maxLabels > 10 ? 10 : _maxLabels;
        const labelInterval = Math.max(1, Math.floor(visibleData.length / maxLabels));

        // Set up text properties
        this.ctx.fillStyle = this.currentTheme.textColor;
        this.ctx.font = `${fontSize}px Arial`;
        this.ctx.textAlign = 'center';
        
        // Position labels just above bottom margin
        const xAxisY = this.canvas.height - fontSize;

        // Get date range for format selection
        const firstDate = new Date(visibleData[0].time * 1000);
        const lastDate = new Date(visibleData[visibleData.length - 1].time * 1000);
        const daysDiff = (lastDate.getTime() - firstDate.getTime()) / (1000 * 60 * 60 * 24);

        // Helper function to format date based on range and available space
        const formatDate = (date) => {
            if (daysDiff > 365) {
                // For ranges over a year
                return date.toLocaleDateString(undefined, { year: 'numeric', month: 'short' });
            } else if (daysDiff > 30) {
                // For ranges over a month
                return date.toLocaleDateString(undefined, { month: 'short', day: 'numeric' });
            } else {
                // For shorter ranges
                return date.toLocaleDateString(undefined, { month: 'numeric', day: 'numeric' });
            }
        };

        // Draw the labels
        const barWidth = mainPlotLayout.width / this.dataViewport.visibleCount;
        for (let i = 0; i < visibleData.length; i += labelInterval) {
            const dataPoint = visibleData[i];
            if (!dataPoint || !dataPoint.time) continue;

            const x = getXPixel(
                this.dataViewport.startIndex + i,
                this.dataViewport.startIndex,
                this.dataViewport.visibleCount,
                mainPlotLayout.width,
                barWidth
            );

            const date = new Date(dataPoint.time * 1000);
            // const label = formatDate(date);
            const label = date.toLocaleDateString(undefined, { year: 'numeric', month: 'numeric', day: 'numeric' });
            
            const labelX = mainPlotLayout.x + x + barWidth / 2;
            // Only draw if the label would be within the plot area
            if (labelX >= mainPlotLayout.x && labelX <= mainPlotLayout.x + mainPlotLayout.width) {
                this.ctx.fillText(label, labelX, xAxisY);
            }
        }
    }

    /**
     * Draws the Y-axis labels on the canvas.
     * @param {import('./stock-chart.d.ts').PlotConfig} plotConfig - The configuration options for the plot.
     * @param {import('./stock-chart.d.ts').PlotLayout} plotLayout - The layout information for the plot.
     * @param {number} minPrice - The minimum price in the visible data range.
     * @param {number} maxPrice - The maximum price in the visible data range.
     */
    drawYAxisLabels(plotConfig, plotLayout, minPrice, maxPrice) {
        this.ctx.fillStyle = this.currentTheme.textColor;
        
        // Responsive font size based on canvas width
        const fontSize = this.canvas.width < 600 ? 10 : 12;
        this.ctx.font = `${fontSize}px Arial`;
        this.ctx.textAlign = 'left';
        this.ctx.textBaseline = 'middle';

        // Adjust number of labels based on plot height to prevent overlap
        const minLabelSpacing = fontSize + 4; // Minimum spacing between labels
        const maxLabels = Math.max(3, Math.min(8, Math.floor(plotLayout.height / minLabelSpacing)));
        const numLabels = Math.min(5, maxLabels);
        const priceStep = (maxPrice - minPrice) / numLabels;

        // Calculate label positions to avoid overlap
        const labels = [];
        for (let i = 0; i <= numLabels; i++) {
            const price = minPrice + (i * priceStep);
            const y = getYPixel(price, minPrice, maxPrice, plotLayout.height, plotLayout.y);
            labels.push({ price, y });
        }

        // Filter labels to prevent overlap at plot boundaries
        const filteredLabels = labels.filter(({ y }) => {
            // Skip labels that are too close to top or bottom edges
            const margin = fontSize * 1.5;
            return y >= plotLayout.y + margin && y <= plotLayout.y + plotLayout.height - margin;
        });

        // If we filtered out too many labels, ensure we have at least 2
        let finalLabels = filteredLabels;
        if (filteredLabels.length < 2 && labels.length >= 2) {
            // Keep first and last labels, but adjust their positions slightly
            const firstLabel = labels[0];
            const lastLabel = labels[labels.length - 1];
            
            // Move labels slightly inward if they're at the edges
            const adjustedFirst = {
                ...firstLabel,
                y: Math.max(plotLayout.y + fontSize, firstLabel.y)
            };
            const adjustedLast = {
                ...lastLabel,
                y: Math.min(plotLayout.y + plotLayout.height - fontSize, lastLabel.y)
            };
            
            finalLabels = [adjustedFirst, adjustedLast];
        }

        // Draw horizontal grid lines and labels
        finalLabels.forEach(({ price, y }) => {
            // Draw horizontal grid line
            this.ctx.beginPath();
            this.ctx.strokeStyle = this.currentTheme.gridColor;
            this.ctx.setLineDash([2, 2]); // Dotted line for grid
            this.ctx.moveTo(plotLayout.x, y);
            this.ctx.lineTo(plotLayout.x + plotLayout.width, y);
            this.ctx.stroke();
            this.ctx.setLineDash([]); // Reset line style

            // Format label based on value magnitude
            let label;
            if (plotConfig.type === 'volume') {
                if (price >= 1000000) {
                    label = (price / 1000000).toFixed(1) + 'M';
                } else if (price >= 1000) {
                    label = (price / 1000).toFixed(1) + 'K';
                } else {
                    label = Math.round(price).toLocaleString();
                }
            } else {
                // For prices, use appropriate decimal places
                if (price >= 1000) {
                    label = price.toFixed(0);
                } else if (price >= 100) {
                    label = price.toFixed(1);
                } else if (price >= 10) {
                    label = price.toFixed(2);
                } else {
                    label = price.toFixed(3);
                }
            }

            // Draw label in the right margin area with better positioning
            const x = plotLayout.x + plotLayout.width + 4;
            this.ctx.fillText(label, x, Math.round(y));
        });

        this.ctx.textBaseline = 'alphabetic'; // Reset baseline

        // Draw the y-axis line last (so it's on top of grid lines)
        this.ctx.beginPath();
        this.ctx.strokeStyle = this.currentTheme.gridColor;
        this.ctx.lineWidth = 1;
        this.ctx.moveTo(plotLayout.x + plotLayout.width, plotLayout.y);
        this.ctx.lineTo(plotLayout.x + plotLayout.width, plotLayout.y + plotLayout.height);
        this.ctx.stroke();
    }

    /**
     * Displays price and indicator information at the crosshair position.
     */
    /**
     * Draws arrow lines connecting points with the same ID
     * @param {Array<Object>} plotVisibleData - The visible data points for the plot.
     * @param {import('./stock-chart.d.ts').PlotLayout} plotLayout - The layout information for the plot.
     * @param {number} barWidth - The width of each bar in the plot.
     * @param {number} minPrice - The minimum price in the visible data range.
     * @param {number} maxPrice - The maximum price in the visible data range.
     */
    drawArrowLines(plotVisibleData, plotLayout, barWidth, minPrice, maxPrice) {
        // Group points by ID
        const groupedPoints = new Map();
        const flat = plotVisibleData.flat();
        flat.filter(d => d).forEach(point => {
            if (!point || !point.id) return;
            if (!groupedPoints.has(point.id)) {
                groupedPoints.set(point.id, []);
            }
            groupedPoints.get(point.id).push(point);
        });

        const firstVisible = flat.find(d => d);
        const lastVisible = [...flat].reverse().find(d => d);

        const visibleTimeRange = {
            start: firstVisible ? firstVisible.time : 0,
            end: lastVisible ? lastVisible.time : 0
        };

        // For each group, draw an arrow line from first to last point
        groupedPoints.forEach(points => {
            if (points.length < 2) return;

            // Get first and last points
            let firstPoint = points[0];
            let lastPoint = points[points.length - 1];

            // Find visible points if first or last is outside visible range
            if (firstPoint.time < visibleTimeRange.start) {
                const visiblePoint = points.find(p => p.time >= visibleTimeRange.start);
                if (visiblePoint) firstPoint = visiblePoint;
            }
            if (lastPoint.time > visibleTimeRange.end) {
                const visiblePoint = [...points].reverse().find(p => p.time <= visibleTimeRange.end);
                if (visiblePoint) lastPoint = visiblePoint;
            }

            // Convert points to pixel coordinates
            // Find index in current data using binary search for better performance
            const findTimeIndex = (time, data) => {
                let left = 0;
                let right = data.length - 1;
                
                while (left <= right) {
                    const mid = Math.floor((left + right) / 2);
                    if (data[mid].time === time) {
                        return mid;
                    }
                    if (data[mid].time < time) {
                        left = mid + 1;
                    } else {
                        right = mid - 1;
                    }
                }
                
                // If exact time not found, find closest matching time
                if (right >= 0 && left < data.length) {
                    const leftDiff = Math.abs(data[left]?.time - time);
                    const rightDiff = Math.abs(data[right]?.time - time);
                    return leftDiff < rightDiff ? left : right;
                }
                
                return right >= 0 ? right : 0;
            };

            const firstIndex = findTimeIndex(firstPoint.time, this.dataViewport.allData);
            const x1 = plotLayout.x + getXPixel(
                firstIndex,
                this.dataViewport.startIndex,
                this.dataViewport.visibleCount,
                plotLayout.width,
                barWidth
            ) + barWidth / 2;

            const y1 = getYPixel(firstPoint.value, minPrice, maxPrice, plotLayout.height, plotLayout.y);

            const lastIndex = findTimeIndex(lastPoint.time, this.dataViewport.allData);
            const x2 = plotLayout.x + getXPixel(
                lastIndex,
                this.dataViewport.startIndex,
                this.dataViewport.visibleCount,
                plotLayout.width,
                barWidth
            ) + barWidth / 2;

            const y2 = getYPixel(lastPoint.value, minPrice, maxPrice, plotLayout.height, plotLayout.y);

            // Draw arrow line
            const headlen = 10; // arrow head length
            const dx = x2 - x1;
            const dy = y2 - y1;
            const angle = Math.atan2(dy, dx);

            // Draw the line
            this.ctx.beginPath();
            this.ctx.strokeStyle = this.currentTheme.textColor;
            this.ctx.lineWidth = 1.5;
            this.ctx.moveTo(x1, y1);
            this.ctx.lineTo(x2, y2);
            this.ctx.stroke();

            // Draw the arrow head
            this.ctx.beginPath();
            this.ctx.moveTo(x2, y2);
            this.ctx.lineTo(
                x2 - headlen * Math.cos(angle - Math.PI / 6),
                y2 - headlen * Math.sin(angle - Math.PI / 6)
            );
            this.ctx.lineTo(x2, y2);
            this.ctx.lineTo(
                x2 - headlen * Math.cos(angle + Math.PI / 6),
                y2 - headlen * Math.sin(angle + Math.PI / 6)
            );
            this.ctx.stroke();
        });
    }

    displayInfoOverlay() {
        const visibleData = this.dataViewport.getVisibleData();
        if (visibleData.length === 0) return;

        const mainPlotLayout = this.plotLayoutManager.getPlotLayout('main');
        if (!mainPlotLayout) return;

        const barWidth = mainPlotLayout.width / this.dataViewport.visibleCount;
        const relativeX = this.crosshairX - mainPlotLayout.x;
        const dataIndexAtCrosshair = Math.max(0, Math.floor(relativeX / barWidth));
        const actualDataIndex = this.dataViewport.startIndex + dataIndexAtCrosshair;

        this.options.plots.forEach(plotConfig => {
            const plotLayout = this.plotLayoutManager.getPlotLayout(plotConfig.id);
            if (!plotLayout || plotConfig.overlay) return;

            const plotData = plotConfig.data && plotConfig.data.length > 0 ? plotConfig.data : visibleData;

            if (actualDataIndex >= 0 && actualDataIndex < plotData.length) {
                const dataPoint = plotData[actualDataIndex];

                this.ctx.fillStyle = this.currentTheme.overlayTextColor;
                this.ctx.font = '12px Arial';

                // Show value at cursor Y position to the right of crosshair
                if (this.crosshairY >= plotLayout.y && 
                    this.crosshairY <= plotLayout.y + plotLayout.height) {
                    const { minPrice, maxPrice } = this.calculatePriceRange(plotConfig, visibleData, this.dataViewport);
                    const cursorValue = getValueBasedOnY(
                        this.crosshairY,
                        plotLayout.y,
                        plotLayout.height,
                        minPrice,
                        maxPrice
                    );

                    // Format the value based on plot type and magnitude
                    let valueText;
                    if (plotConfig.type === 'volume') {
                        if (cursorValue >= 1000000) {
                            valueText = (cursorValue / 1000000).toFixed(2) + 'M';
                        } else if (cursorValue >= 1000) {
                            valueText = (cursorValue / 1000).toFixed(2) + 'K';
                        } else {
                            valueText = Math.round(cursorValue).toString();
                        }
                    } else {
                        // For price values, use appropriate decimal places
                        if (cursorValue >= 1000) {
                            valueText = cursorValue.toFixed(0);
                        } else if (cursorValue >= 100) {
                            valueText = cursorValue.toFixed(1);
                        } else if (cursorValue >= 10) {
                            valueText = cursorValue.toFixed(2);
                        } else {
                            valueText = cursorValue.toFixed(3);
                        }
                    }

                    this.ctx.textAlign = 'left';
                    this.ctx.textBaseline = 'middle';
                    const valueX = this.plotLayoutManager.getPlotTotalWidth() + 5;
                    this.ctx.fillText(valueText, valueX, Math.round(this.crosshairY));
                }

                // Show date at the bottom of crosshair
                if (plotConfig.id === 'main' && dataPoint.time !== undefined) {
                    const date = new Date(dataPoint.time * 1000);
                    const dateText = date.toLocaleDateString(undefined, { 
                        year: 'numeric', 
                        month: 'numeric', 
                        day: 'numeric'
                    });
                    this.ctx.textAlign = 'center';
                    this.ctx.textBaseline = 'middle';
                    // Position the date text 5 pixels below the bottom of the plot area
                    const dateY = this.plotLayoutManager.getPlotTotalHeight() + 15; // Use total height for bottom margin
                    this.ctx.fillText(dateText, this.crosshairX, dateY);
                }

                // Show summary in top-right corner with each plot on a new line
                const infoPlots = this.options.plots.filter(p => p.targetId === plotConfig.id || p.id === plotConfig.id)
                    //.filter(p => !p.ignoreRenderInfo);
                const infoTexts = [];

                infoPlots.forEach(infoPlot => {
                    const isMainPlot = infoPlot.id === 'main';

                    if (infoPlot.id === 'fiboLines') return;

                    const infoPlotData = infoPlot.data && infoPlot.data.length > 0 ? infoPlot.data : visibleData;
                    if (actualDataIndex >= 0 && actualDataIndex < infoPlotData.length) {
                        const infoDataPoint = infoPlotData[actualDataIndex];
                        if (infoDataPoint && typeof infoDataPoint === 'object') {
                            const entries = Object.entries(infoDataPoint)
                                .filter(([key, value]) => 
                                    key !== 'time' && 
                                    key !== 'date' && 
                                    key !== 'keyLabel' && 
                                    value !== null && 
                                    value !== undefined
                                )
                                .map(([key, value]) => {
                                    if (isMainPlot) {
                                        const eligibleKeys = this.eligibleMainPlotKeys;
                                        if (!eligibleKeys.includes(key)) return null;
                                    }

                                    let formattedValue = '';
                                    if (typeof value === 'number') {
                                        formattedValue = value.toFixed(2);
                                    } 
                                    else if (typeof value === 'object') {

                                        if (!value.value) return null;
                                        formattedValue = value.value?.toFixed(2);
                                    }
                                    else {
                                        formattedValue = value;
                                    }
                                    const keyLabel = infoPlot.keyLabel?.trim().length > 0 
                                        ? infoPlot.keyLabel 
                                        : key.charAt(0).toUpperCase() + key.slice(1);

                                    return `${keyLabel}: ${formattedValue}`;
                                });

                            if (entries.length > 0) {
                                const newText = entries.filter(e => e).join(' | ');
                                if (newText) {
                                    infoTexts.push(newText);
                                }
<<<<<<< HEAD
                            }
=======

                                    let formattedValue = '';
                                    if (typeof value === 'number') {
                                        formattedValue = value.toFixed(2);
                                    } 
                                    else if (typeof value === 'object') {

                                        if (!value.value) return null;
                                        formattedValue = value.value?.toFixed(2);
                                    }
                                    else {
                                        formattedValue = value;
                                    }
                                    const keyLabel = infoPlot.keyLabel?.trim().length > 0 
                                        ? infoPlot.keyLabel 
                                        : key.charAt(0).toUpperCase() + key.slice(1);

                                return `${keyLabel}: ${formattedValue}`;
                            })
                            .filter(Boolean)
                            .join(' | ');

                        if (newText) {
                            infoTexts.push(newText);
>>>>>>> 44559da8
                        }
                    }
                });

                // Position text in the top-right corner of the plot, with multiple lines
                const lineHeight = 15;
                const padding = 10;
                const textX = plotLayout.x + plotLayout.width - padding; // padding from right edge
                
                this.ctx.textAlign = 'right';

                if (!infoPlots.some(p => p.id === 'main' || p.targetId === 'main')) {
                    const nonMainInfo = infoTexts.join(' | ');
                    infoTexts.length = 0;
                    infoTexts.push(nonMainInfo);
                }

                // Draw each info text on a new line
                infoTexts.forEach((text, index) => {
                    const textY = plotLayout.y + (index + 1) * lineHeight;
                    this.ctx.fillText(text, textX, textY);
                });
                this.ctx.textAlign = 'left'; // Reset alignment for other text
                this.ctx.textBaseline = 'alphabetic'; // Reset baseline
            }
        });
    }


    
    /**
     * Renders overlay panels for indicators (placeholder, extendable).
     */
    renderOverlayPanels() {
        this.ctx.save();
        this.ctx.fillStyle = 'rgba(0,0,0,0.3)';
        this.ctx.font = '10px Arial';
        this.ctx.fillText('Overlay panels reserved for indicators', 10, this.canvas.height - 10);
        this.ctx.restore();
    }

    /**
     * Updates the stock data for all plots at once
     * @param {Array<import('./stock-chart.d.ts').PlotConfig>} plots - Array of plot configurations to update
     */
    updateStockData(plots) {
        if (!Array.isArray(plots)) {
            console.error('StockChart: updateStockData expects an array of plots');
            return;
        }

        const mainPlot = plots.find(p => p.id === 'main');
        if (mainPlot) {
            // update view port allData
            this.dataViewport = new DataViewport(mainPlot.data, this.options.initialVisibleCandles, 5);
            this.drawingPanel.clearDrawings();
        }

        this.options.plots.length = 0;
        this.options.plots = plots;

        // Recalculate Y-axis width and update layout
        const yAxisWidth = this.calculateYAxisWidth();
        this.plotLayoutManager.updateCanvasDimensions(this.canvas.width, this.canvas.height, yAxisWidth);

        // Update plot layout with potentially new plot configurations
        this.plotLayoutManager.updatePlotConfigurations(this.options.plots);

        // Render the updated chart
        // this.render();
    }

    /**
     * Updates the chart name information
     * @param {import('./stock-chart.d.ts').ChartName} chartName - The new chart name information
     */
    updateChartName(chartName) {
        this.options.chartName = chartName;
        this.render();
    }

    ensureContainerSize(container) {
        // For mobile devices, use the full viewport height/width
        const isMobile = window.innerWidth <= 768;
        
        if (container.clientHeight < 1) {
            container.style.height = isMobile ? 
                `${window.innerHeight}px` : 
                `${window.innerHeight * 0.9}px`;
        }
        if (container.clientWidth < 1) {
            container.style.width = isMobile ? 
                `${window.innerWidth}px` : 
                `${window.innerWidth * 0.9}px`;
        }
    }

    /**
     * Set the active drawing tool
     * @param {string|null} tool - The drawing tool to activate ('line', 'rectangle', 'ellipse', 'text', 'fibonacci', null)
     */
    setDrawingTool(tool) {
        this.activeDrawingTool = tool;
        this.drawingPanel.setActiveTool(tool);
        this.canvas.style.cursor = tool ? 'crosshair' : 'default';
        
        // Update toolbar button states
        if (this.toolbar) {
            const buttons = this.toolbar.querySelectorAll('button');
            buttons.forEach(button => {
                const isSelectTool = button.title === 'Select Tool';
                
                // Only highlight the select tool when tool is null, or highlight the specific active tool
                if (tool === null) {
                    button.style.backgroundColor = isSelectTool ? 
                        (this.currentTheme?.gridColor || '#e0e0e0') : 'transparent';
                } else {
                    button.style.backgroundColor = button.title?.toLowerCase().includes(tool.toLowerCase()) ?
                        (this.currentTheme?.gridColor || '#e0e0e0') : 'transparent';
                }
            });
        }
    }

    /**
     * Clear all drawings from the chart
     */
    clearDrawings() {
        this.drawingPanel.clearDrawings();
        this.render();
    }

    /**
     * Import drawings from a JSON string
     * @param {string} jsonString - JSON string containing drawing data
     */
    importDrawings(jsonString) {
        this.drawingPanel.importDrawings(jsonString);
        this.render();
    }

    /**
     * Export drawings as a JSON string
     * @returns {string} JSON string containing drawing data
     */
    exportDrawings() {
        return this.drawingPanel.exportDrawings();
    }
}
export default StockChart;

<|MERGE_RESOLUTION|>--- conflicted
+++ resolved
@@ -620,7 +620,6 @@
                             // Handle empty or undefined plotVisibleData
                             return;
                         }
-<<<<<<< HEAD
                         // reference or safe margin
                         if (Array.isArray(plotVisibleData[0].value)) {
                             const _plotVisibleData = this.flattenPlotVisibleData(plotVisibleData);
@@ -631,10 +630,6 @@
                         break;
                     case 'arrowLine':
                         this.drawArrowLines(plotVisibleData, plotLayout, barWidth, minPrice, maxPrice);
-=======
-
-                        this.drawSignals(plotVisibleData, plotLayout, barWidth, minPrice, maxPrice);
->>>>>>> 44559da8
                         break;
                 }
             }
@@ -2127,34 +2122,7 @@
                                 if (newText) {
                                     infoTexts.push(newText);
                                 }
-<<<<<<< HEAD
                             }
-=======
-
-                                    let formattedValue = '';
-                                    if (typeof value === 'number') {
-                                        formattedValue = value.toFixed(2);
-                                    } 
-                                    else if (typeof value === 'object') {
-
-                                        if (!value.value) return null;
-                                        formattedValue = value.value?.toFixed(2);
-                                    }
-                                    else {
-                                        formattedValue = value;
-                                    }
-                                    const keyLabel = infoPlot.keyLabel?.trim().length > 0 
-                                        ? infoPlot.keyLabel 
-                                        : key.charAt(0).toUpperCase() + key.slice(1);
-
-                                return `${keyLabel}: ${formattedValue}`;
-                            })
-                            .filter(Boolean)
-                            .join(' | ');
-
-                        if (newText) {
-                            infoTexts.push(newText);
->>>>>>> 44559da8
                         }
                     }
                 });

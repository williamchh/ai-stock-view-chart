/**
 * @fileoverview Main entry point for the StockChart library.
 * @author H Chen
 */

/**
 * Represents the main StockChart class.
 */
import lightTheme from './themes/light.js';
import darkTheme from './themes/dark.js';
import { drawCandlestick, drawLine } from './utils/drawing.js';
import { PlotLayoutManager } from './utils/layout.js';
import { DataViewport, getXPixel, getYPixel, getValueBasedOnY } from './utils/data.js';
import { getSignalTypeColor } from './utils/helpers.js';
import { DrawingPanel } from './utils/drawing-panel.js';

/**
 * @typedef {import('./stock-chart.d.ts').StockChartOptions} StockChartOptions
 */

/**
 * @typedef {import('./stock-chart.d.ts').StockData} StockData
 */

/**
 * @typedef {import('./stock-chart.d.ts').PlotConfig} PlotConfig
 */

/**
 * Represents the main StockChart class.
 * Provides rendering, interaction, and theming for financial charts.
 */
class StockChart {
    /**
     * Initializes a new StockChart instance.
     * @param {string} elementId - The ID of the HTML element to mount the chart to.
     * @param {StockChartOptions} options - Configuration options for the chart.
     */
    static init(elementId, options) {
        const container = document.getElementById(elementId);
        if (!container) {
            console.error(`StockChart: Element with ID '${elementId}' not found.`);
            return;
        }

        const chartInstance = new StockChart(container, options);
        chartInstance.render();
        return chartInstance;
    }

    /**
     * Constructs a new StockChart instance
     * @param {HTMLElement} container - The HTML element to mount the chart to.
     * @param {StockChartOptions} options - Configuration options for the chart.
     */
    constructor(container, options) {
        // Ensure container has a valid size
        this.ensureContainerSize(container);

        this.container = container;
        this.options = StockChart.ensureValidOptions(options);
        this.updateStockData = this.updateStockData.bind(this);
        // Create wrapper div for toolbar and canvas
        this.wrapper = document.createElement('div');
        this.wrapper.style.position = 'relative';
        this.wrapper.style.display = 'flex';
        this.wrapper.style.width = '100%';
        this.wrapper.style.height = '100%';
        this.container.appendChild(this.wrapper);

        // Create toolbar
        this.createToolbar();

        // Create canvas
        this.canvas = document.createElement('canvas');
        this.ctx = this.canvas.getContext('2d');
        this.canvas.style.flex = '1';
        this.wrapper.appendChild(this.canvas);
        
        // Initialize pinch-to-zoom state
        this.initialPinchDistance = 0;
        this.isPinching = false;

        // Initialize dataViewport first
        const mainPlot = this.options.plots?.find(p => p.id === 'main');
        if (!mainPlot) {
            throw new Error("StockChart options must include a plot with id 'main'.");
        }
        this.dataViewport = new DataViewport(mainPlot.data || [], this.options.initialVisibleCandles, 5);

        // Then initialize plot layout with calculated Y-axis width
        this.plotLayoutManager = new PlotLayoutManager(
            this.canvas.width,
            this.canvas.height,
            this.options.plots
        );

        this.resize();

        this.isDragging = false;
        this.isResizingPlot = false;
        this.resizingPlotId = null;
        this.isDraggingYAxis = false; // New: for Y-axis dragging
        this.lastMouseX = 0;
        this.lastMouseY = 0;
        this.lastTouchX = 0;
        this.lastTouchY = 0;
        this.crosshairX = -1;
        this.crosshairY = -1;
        this.resizeHandleHeight = 10; // Height of the resize handle area
        this.minPrice = 0; // Will be updated in render
        this.maxPrice = 0; // Will be updated in render
        this.priceScale = 1.0; // vertical zoom/scale factor
        this.priceOffset = 0; // vertical offset for panning
        this.plotScales = new Map(); // Store scales for each plot
        // Initialize drawing panel
        this.drawingPanel = new DrawingPanel(this);
        this.activeDrawingTool = null;
        this.eligibleMainPlotKeys = ['open', 'high', 'low', 'close'];

        this.canvas.addEventListener('mousedown', this.handleMouseDown.bind(this));
        this.canvas.addEventListener('mousemove', this.handleMouseMove.bind(this));
        // Custom event listener for external cursor sync
        window.addEventListener('broadcastCursor', (e) => {
            const { x, y } = /** @type {CustomEvent<{x: number, y: number}>} */ (e).detail;
            this.crosshairX = x;
            this.crosshairY = y;
            this.render();
        });
        this.canvas.addEventListener('mouseup', this.handleMouseUp.bind(this));
        this.canvas.addEventListener('mouseout', this.handleMouseOut.bind(this));
        this.canvas.addEventListener('wheel', this.handleMouseWheel.bind(this));
        this.canvas.addEventListener('dblclick', this.resetVerticalScale.bind(this));
        
        // Add keyboard event listener for delete functionality
        window.addEventListener('keydown', this.handleKeyDown.bind(this));
        
        // Touch event listeners for mobile devices
        this.canvas.addEventListener('touchstart', this.handleTouchStart.bind(this));
        this.canvas.addEventListener('touchmove', this.handleTouchMove.bind(this));
        this.canvas.addEventListener('touchend', this.handleTouchEnd.bind(this));
        this.canvas.addEventListener('touchcancel', this.handleTouchEnd.bind(this));

        this.resizeObserver = new ResizeObserver(entries => {
            for (let entry of entries) {
                if (entry.target === this.container) {
                    this.resize();
                    this.render();
                }
            }
        });
        this.resizeObserver.observe(this.container);

        this.applyTheme(this.options.theme);
    }

    /**
     * Default options for the StockChart.
     * @type {StockChartOptions}
     */
    static defaultOptions = {
        theme: 'light', // 'light' or 'dark'
        plots: [
            { id: 'main', heightRatio: 0.7, data: [], type: 'line' }
        ],
        initialVisibleCandles: 100,
        showDrawingToolbar: true, // Control whether to show the drawing toolbar
        // Add more default options as needed
    };
    
    // Ensure plots and theme are always defined in options
    static ensureValidOptions(options = {}) {
        return {
            ...this.defaultOptions,
            ...options,
            plots: options.plots || [...this.defaultOptions.plots],
            theme: options.theme || this.defaultOptions.theme,
            showDrawingToolbar: options.showDrawingToolbar !== undefined ? options.showDrawingToolbar : this.defaultOptions.showDrawingToolbar
        };
    }

    static themes = { light: lightTheme, dark: darkTheme };

    /**
     * Create the drawing toolbar
     * @private
     */
    createToolbar() {
        // Don't create toolbar if disabled in options
        if (!this.options.showDrawingToolbar) {
            return;
        }

        // Check if we're on a mobile device
        const isMobile = window.innerWidth <= 768;

        const toolbar = document.createElement('div');
        toolbar.style.width = isMobile ? '100%' : '40px';
        toolbar.style.height = isMobile ? '40px' : 'auto';
        toolbar.style.position = isMobile ? 'absolute' : 'relative';
        toolbar.style.bottom = isMobile ? '0' : 'auto';
        toolbar.style.backgroundColor = this.currentTheme?.background || '#ffffff';
        toolbar.style.borderRight = isMobile ? 'none' : '1px solid ' + (this.currentTheme?.gridColor || '#e0e0e0');
        toolbar.style.borderTop = isMobile ? '1px solid ' + (this.currentTheme?.gridColor || '#e0e0e0') : 'none';
        toolbar.style.display = 'flex';
        toolbar.style.flexDirection = isMobile ? 'row' : 'column';
        toolbar.style.padding = '5px';
        toolbar.style.gap = '5px';
        toolbar.style.justifyContent = isMobile ? 'space-around' : 'flex-start';
        toolbar.style.zIndex = '1000';

        const iconSize = isMobile ? 24 : 18;
        const tools = [
            { name: 'cursor', icon: `<svg viewBox="0 0 24 24" width="${iconSize}" height="${iconSize}"><path fill="currentColor" d="M13.64,21.97C13.14,22.21 12.54,22 12.31,21.5L10.13,16.76L7.62,18.78C7.45,18.92 7.24,19 7,19A1,1 0 0,1 6,18V3A1,1 0 0,1 7,2C7.24,2 7.47,2.09 7.64,2.23L7.65,2.22L19.14,11.86C19.57,12.22 19.62,12.85 19.27,13.27C19.12,13.45 18.91,13.57 18.7,13.61L15.54,14.23L17.74,18.96C18,19.46 17.76,20.05 17.26,20.28L13.64,21.97Z"/></svg>`, tooltip: 'Select Tool' },
            { name: 'line', icon: `<svg viewBox="0 0 24 24" width="${iconSize}" height="${iconSize}"><path fill="currentColor" d="M7 21L17 3h2L9 21H7"/></svg>`, tooltip: 'Line Tool' },
            { name: 'vertical-line', icon: `<svg viewBox="0 0 24 24" width="${iconSize}" height="${iconSize}"> <path fill="currentColor" d="M12 3h2v18h-2V3"/></svg>`, tooltip: 'Vertical Line Tool' },
            { name: 'horizontal-line', icon: `<svg viewBox="0 0 24 24" width="${iconSize}" height="${iconSize}"><path fill="currentColor" d="M3 12h18v2H3v-2"/></svg>`, tooltip: 'Horizontal Line Tool' },
            { name: 'rectangle', icon: `<svg viewBox="0 0 24 24" width="${iconSize}" height="${iconSize}"><path fill="currentColor" d="M2 4H22V20H2V4M4 6V18H20V6H4Z"/></svg>`, tooltip: 'Rectangle Tool' },
            { name: 'fibonacci', icon: `<svg viewBox="0 0 24 24" width="${iconSize}" height="${iconSize}"><path fill="currentColor" d="M3 5h18v2H3V5m0 4h18v2H3V9m0 4h18v2H3v-2m0 4h18v2H3v-2"/></svg>`, tooltip: 'Fibonacci Tool' },
            { name: 'fibonacci-zoon', icon: `<svg viewBox="0 0 24 24" width="${iconSize}" height="${iconSize}"><path fill="currentColor" d="M3 3v18h18v-2H5V3H3m5 0v14h2V3H8m5 0v14h2V3h-2m5 0v14h2V3h-2"/></svg>`, tooltip: 'Fibonacci Zoon Tool' },
            { name: 'clear', icon: `<svg viewBox="0 0 24 24" width="${iconSize}" height="${iconSize}"><path fill="currentColor" d="M19,4H15.5L14.5,3H9.5L8.5,4H5V6H19M6,19A2,2 0 0,0 8,21H16A2,2 0 0,0 18,19V7H6V19Z"/></svg>`, tooltip: 'Clear All Drawings' }
        ];

        tools.forEach(tool => {
            const button = document.createElement('button');
            button.innerHTML = tool.icon;
            button.title = tool.tooltip;
            const isMobile = window.innerWidth <= 768;
            const buttonSize = isMobile ? '36px' : '30px';
            
            button.style.width = buttonSize;
            button.style.height = buttonSize;
            button.style.border = 'none';
            button.style.borderRadius = '4px';
            button.style.backgroundColor = 'transparent';
            button.style.cursor = 'pointer';
            button.style.display = 'flex';
            button.style.alignItems = 'center';
            button.style.justifyContent = 'center';
            button.style.padding = isMobile ? '8px' : '6px';
            button.style.color = this.currentTheme?.textColor || '#000000';
            button.style.touchAction = 'manipulation'; // Improve touch response
            button.style.setProperty('-webkit-tap-highlight-color', 'transparent'); // Remove tap highlight on mobile
            button.style.userSelect = 'none'; // Prevent text selection

            // Hover effect
            button.addEventListener('mouseover', () => {
                button.style.backgroundColor = this.currentTheme?.gridColor || '#e0e0e0';
            });
            button.addEventListener('mouseout', () => {
                button.style.backgroundColor = tool.name === this.activeDrawingTool ? 
                    (this.currentTheme?.gridColor || '#e0e0e0') : 'transparent';
            });

            // Click handler
            button.addEventListener('click', () => {
                // Remove active state from all buttons
                toolbar.querySelectorAll('button').forEach(btn => {
                    btn.style.backgroundColor = 'transparent';
                });

                if (tool.name === 'clear') {
                    this.clearDrawings();
                } else if (tool.name === 'cursor') {
                    this.setDrawingTool(null);
                    button.style.backgroundColor = this.currentTheme?.gridColor || '#e0e0e0';
                } else {
                    this.setDrawingTool(tool.name);
                    button.style.backgroundColor = this.currentTheme?.gridColor || '#e0e0e0';
                }
            });

            toolbar.appendChild(button);
        });

        this.wrapper.insertBefore(toolbar, this.canvas);
        this.toolbar = toolbar;
    }

    /**
     * Calculates the price range for a given plot configuration and visible data.
     * @param { PlotConfig} plotConfig - The configuration object for the plot.
     * @param {Array} visibleData - The data that is currently visible in the viewport.
     * @param {DataViewport} dataViewport - The current data viewport information.
     * @returns An object containing the minPrice and maxPrice for the plot.
     */
    calculatePriceRange(plotConfig, visibleData, dataViewport) {
        let minPrice, maxPrice;
        
        if (plotConfig.type === 'volume') {
            minPrice = 0;
            maxPrice = Math.max(...visibleData.map(d => d.volume || 1));
        } else if (plotConfig.type === 'line') {
            const plotVisibleData = plotConfig.data.slice(dataViewport.startIndex, dataViewport.startIndex + dataViewport.visibleCount);
            const values = plotVisibleData.map(d => d.value ?? d.close).filter(v => v !== null && isFinite(v));
            if (values.length === 0) {
                return { minPrice: 0, maxPrice: 1 }; // Default range if no valid data
            }
            const currentMinPrice = Math.min(...values);
            const currentMaxPrice = Math.max(...values);
            const priceRange = currentMaxPrice - currentMinPrice;
            const padding = priceRange * 0.1; // 10% padding
            minPrice = currentMinPrice - padding;
            maxPrice = currentMaxPrice + padding;
        } else {
            const lows = visibleData.map(d => d.low);
            const highs = visibleData.map(d => d.high);
            const currentMinPrice = Math.min(...lows);
            const currentMaxPrice = Math.max(...highs);
            const priceRange = currentMaxPrice - currentMinPrice;
            const padding = priceRange * 0.1; // 10% padding
            minPrice = currentMinPrice - padding;
            maxPrice = currentMaxPrice + padding;
        }

        // Apply the plot's scale if it exists
        // Make sure we have plotScales initialized
        if (this.plotScales instanceof Map && plotConfig && plotConfig.id) {
            const plotScale = this.plotScales.get(plotConfig.id) || 1.0;
            if (plotScale !== 1.0) {
                const midPrice = (maxPrice + minPrice) / 2;
                const halfRange = (maxPrice - minPrice) / 2;
                minPrice = midPrice - (halfRange / plotScale);
                maxPrice = midPrice + (halfRange / plotScale);
            }
        }
        
        return { minPrice, maxPrice };
    }

    /**
     * Calculate the maximum width needed for Y-axis labels across all plots
     * @private
     * @returns {number} The maximum width needed for the Y-axis labels
     */
    calculateYAxisWidth() {
        if (!this.ctx || !this.dataViewport) {
            return 80; // Default width if not ready
        }

        const ctx = this.ctx;
        let maxWidth = 0;
        const fontSize = this.canvas.width < 600 ? 10 : 12;
        ctx.font = `${fontSize}px Arial`;

        // If no data is available yet, use some sample values
        const visibleData = this.dataViewport.getVisibleData();
        if (visibleData.length === 0) {
            return 80; // Default width if no data
        }

        // Check each plot's min and max values
        this.options.plots.forEach(plotConfig => {
            const { minPrice, maxPrice } = this.calculatePriceRange(plotConfig, visibleData, this.dataViewport);
            let testValues = [minPrice, maxPrice];

            // Generate some sample values between min and max
            const range = maxPrice - minPrice;
            for (let i = 1; i < 4; i++) {
                testValues.push(minPrice + (range * i / 4));
            }

            // Format each value and measure its width
            testValues.forEach(value => {
                let label;
                if (plotConfig.type === 'volume') {
                    if (value >= 1000000) {
                        label = (value / 1000000).toFixed(1) + 'M';
                    } else if (value >= 1000) {
                        label = (value / 1000).toFixed(1) + 'K';
                    } else {
                        label = Math.round(value).toLocaleString();
                    }
                } else {
                    if (value >= 1000) {
                        label = value.toFixed(0);
                    } else if (value >= 100) {
                        label = value.toFixed(1);
                    } else if (value >= 10) {
                        label = value.toFixed(2);
                    } else {
                        label = value.toFixed(3);
                    }
                }
                
                const width = ctx.measureText(label).width;
                maxWidth = Math.max(maxWidth, width);
            });
        });

        // Add padding
        return maxWidth + (this.canvas.width < 600 ? 4 : 8);
    }

    /**
     * Resizes the canvas to match the container's dimensions and redraws the chart.
     * @private
     */
    resize() {
        let { clientWidth, clientHeight } = this.container;
        const parentElement = this.container.parentElement;

        // Fallback to window dimensions if container size is not set
        if (clientWidth === 0) {
            clientWidth = window.innerWidth;
        }
        if (clientHeight === 0) {
            clientHeight = window.innerHeight;
        }

        // if parent is not match
        if (parentElement) {
            // check if parentElement is body
            const isBody = parentElement.tagName === 'BODY';
            if (isBody) {
                clientWidth = window.innerWidth * 0.9;
                clientHeight = window.innerHeight * 0.8;

                // Update the actual container dimensions via style
                this.container.style.width = `${clientWidth}px`;
                this.container.style.height = `${clientHeight}px`;
            }
            else {
                const { clientWidth: parentWidth, clientHeight: parentHeight } = parentElement;
                if (parentWidth !== clientWidth || parentHeight !== clientHeight) {
                    clientWidth = parentWidth;
                    clientHeight = parentHeight;

                    // Update the actual container dimensions via style
                    this.container.style.width = `${parentWidth}px`;
                    this.container.style.height = `${parentHeight}px`;
                }                
            }
        }

        // Adjust width to account for toolbar if shown
        const toolbarWidth = this.options.showDrawingToolbar ? 40 : 0;
        const chartWidth = clientWidth - toolbarWidth;

        this.canvas.width = chartWidth;
        this.canvas.height = clientHeight;

        // Calculate Y-axis width and update layout
        const yAxisWidth = this.calculateYAxisWidth();
        this.plotLayoutManager.updateCanvasDimensions(chartWidth, clientHeight, yAxisWidth);
    }

    /**
     * Applies the specified theme to the chart.
     * @param {('light' | 'dark' | Object)} theme - The name of the built-in theme ('light' or 'dark') or a custom theme object.
     */
    applyTheme(theme) {
        // If theme is a string, use built-in theme, otherwise use custom theme
        const themeToApply = typeof theme === 'string' ? 
            (StockChart.themes[theme] || StockChart.themes.light) : 
            { ...StockChart.themes.light, ...theme }; // Merge with light theme for fallback values
        
        this.currentTheme = themeToApply;
        // Apply theme colors to canvas context or CSS variables
        this.canvas.style.backgroundColor = themeToApply.background;
        
        // Update toolbar theme
        if (this.toolbar) {
            this.toolbar.style.backgroundColor = themeToApply.background;
            this.toolbar.style.borderRight = `1px solid ${themeToApply.gridColor}`;
            
            // Update all toolbar button colors
            const buttons = this.toolbar.querySelectorAll('button');
            buttons.forEach(button => {
                button.style.color = themeToApply.textColor;
                if (button.title?.toLowerCase().includes(this.activeDrawingTool?.toLowerCase() || '') ||
                    (this.activeDrawingTool === null && button.title === 'Select Tool')) {
                        button.style.backgroundColor = themeToApply.background;
                    } else {
                        button.style.backgroundColor = 'transparent';
                    }
                });
        }
        
        this.render(); // Redraw with new theme
    }

    /**
     * Handles mouse wheel for vertical scale adjustment
     * @param {WheelEvent} event
     */
    handleVerticalMouseWheel(event) {
        if (event.ctrlKey) {
            // vertical zoom
            const zoomFactor = event.deltaY < 0 ? 1.1 : 0.9;
            this.priceScale *= zoomFactor;
            this.render();
            event.preventDefault();
        }
    }

    /**
     * Resets the vertical price scaling and offset.
     */
    /**
     * Resets the vertical scaling (price zoom) to defaults.
     */
    resetVerticalScale() {
        this.priceScale = 1.0;
        this.priceOffset = 0;
        this.render();
    }

    /**
     * Handle keyboard events
     * @param {KeyboardEvent} event - The keyboard event
     */
    handleKeyDown(event) {
        // Check if we have a selected drawing in edit mode
        if (this.drawingPanel.isEditing && this.drawingPanel.selectedDrawing) {
            if (event.key === 'Delete' || event.key === 'Backspace') {
                // Remove the selected drawing
                const index = this.drawingPanel.drawings.indexOf(this.drawingPanel.selectedDrawing);
                if (index !== -1) {
                    this.drawingPanel.drawings.splice(index, 1);
                    this.drawingPanel.selectedDrawing = null;
                    this.drawingPanel.selectedPoint = null;
                    this.drawingPanel.isEditing = false;
                    this.drawingPanel._isChartFrozen = false;
                    this.render();
                }
            }
        }
    }

    /**
     * Renders the chart. This method will be expanded to draw different chart types and plots.
     */
    render() {
        this.ctx.clearRect(0, 0, this.canvas.width, this.canvas.height);
        this.ctx.fillStyle = this.currentTheme.chartAreaBackground || '#FFFFFF';
        this.ctx.fillRect(0, 0, this.canvas.width, this.canvas.height);

        const visibleData = this.dataViewport.getVisibleData();
        if (visibleData.length === 0) {
            this.ctx.fillStyle = this.currentTheme.textColor;
            this.ctx.font = '20px Arial';
            this.ctx.fillText('No data to display', this.canvas.width / 2 - 80, this.canvas.height / 2);
            return;
        }

        // Calculate price range using class method
        // const { minPrice, maxPrice } = this.calculatePriceRange(plotConfig, visibleData, this.dataViewport);

        // Simplified main rendering code
        // Create a map to store calculated price ranges for non-overlay plots
        const priceRanges = new Map();
        const mainPlot = this.options.plots.find(p => p.id === 'main');
        if (!mainPlot) {
            return;
        }
        const mainVisibleData = mainPlot.data.slice(this.dataViewport.startIndex, this.dataViewport.startIndex + this.dataViewport.visibleCount);
        priceRanges.set('main', this.calculatePriceRange(mainPlot, mainVisibleData, this.dataViewport));

        this.options.plots.forEach(plotConfig => {

            const isOverlay = plotConfig.overlay || false;
            const targetPlotId = isOverlay ? (plotConfig.targetId || 'main') : plotConfig.id;
            
            const plotLayout = this.plotLayoutManager.getPlotLayout(targetPlotId);
            if (!plotLayout) return;

            const barWidth = plotLayout.width / this.dataViewport.visibleCount;

            // Calculate and store price range for non-overlay plots
            if (!isOverlay && !priceRanges.has(plotConfig.id)) {
                const plotVisibleData = plotConfig.data.slice(this.dataViewport.startIndex, this.dataViewport.startIndex + this.dataViewport.visibleCount);
                priceRanges.set(plotConfig.id, this.calculatePriceRange(plotConfig, plotVisibleData, this.dataViewport));
            }

            const { minPrice, maxPrice } = priceRanges.get(targetPlotId);

            if (plotLayout) {
                // Draw plot background and border only for non-overlay plots
                if (!isOverlay) {
                    this.ctx.fillStyle = this.currentTheme.chartAreaBackground;
                    this.ctx.fillRect(plotLayout.x, plotLayout.y, plotLayout.width, plotLayout.height);

                    this.ctx.strokeStyle = this.currentTheme.gridColor;
                    this.ctx.lineWidth = 1;
                    this.ctx.strokeRect(plotLayout.x, plotLayout.y, plotLayout.width, plotLayout.height);
                }

                // Draw resize handle if not the last plot
                const isLastPlot = this.options.plots.indexOf(plotConfig) === this.options.plots.length - 1;
                if (!isLastPlot && !isOverlay) {
                    // Draw resize handle
                    const handleY = plotLayout.y + plotLayout.height - this.resizeHandleHeight / 2;
                    this.ctx.fillStyle = this.isResizingPlot && this.resizingPlotId === plotConfig.id ?
                        'rgba(150, 150, 150, 0.3)' : 'rgba(100, 100, 100, 0.1)';
                    this.ctx.fillRect(plotLayout.x, handleY, plotLayout.width, this.resizeHandleHeight);

                    // Draw handle dots
                    this.ctx.fillStyle = this.currentTheme.gridColor;
                    const dotSpacing = 6;
                    const dotsWidth = 30;
                    const startX = plotLayout.x + (plotLayout.width - dotsWidth) / 2;
                    for (let x = startX; x < startX + dotsWidth; x += dotSpacing) {
                        this.ctx.beginPath();
                        this.ctx.arc(x, handleY + this.resizeHandleHeight / 2, 1, 0, Math.PI * 2);
                        this.ctx.fill();
                    }
                }

                // Draw Y-axis labels before clipping, only for non-overlay plots
                if (!isOverlay) {
                    this.drawYAxisLabels(plotConfig, plotLayout, minPrice, maxPrice);
                }

                this.ctx.save(); // Save context before clipping for plot data
                this.ctx.beginPath();
                this.ctx.rect(plotLayout.x, plotLayout.y, plotLayout.width, plotLayout.height);
                this.ctx.clip(); // Clip to the plot area for drawing data

                const plotData = plotConfig.data && plotConfig.data.length > 0 ? plotConfig.data : visibleData;
                const plotVisibleData = plotData.slice(this.dataViewport.startIndex, this.dataViewport.startIndex + this.dataViewport.visibleCount);

                // Draw data points based on plot type
                switch (plotConfig.type) {
                    case 'candlestick':
                        plotVisibleData.forEach((dataPoint, i) => {
                            const candleWidth = barWidth * 0.7;
                            const x = plotLayout.x + getXPixel(this.dataViewport.startIndex + i, this.dataViewport.startIndex, this.dataViewport.visibleCount, plotLayout.width, barWidth) + (barWidth - candleWidth) / 2;
                            const openY = getYPixel(dataPoint.open, minPrice, maxPrice, plotLayout.height, plotLayout.y);
                            const highY = getYPixel(dataPoint.high, minPrice, maxPrice, plotLayout.height, plotLayout.y);
                            const lowY = getYPixel(dataPoint.low, minPrice, maxPrice, plotLayout.height, plotLayout.y);
                            const closeY = getYPixel(dataPoint.close, minPrice, maxPrice, plotLayout.height, plotLayout.y);
                            drawCandlestick(this.ctx, dataPoint, x, openY, highY, lowY, closeY, candleWidth, this.currentTheme);
                        });
                        break;
                    case 'line':
                        this.drawLine(plotVisibleData, plotLayout, barWidth, minPrice, maxPrice, plotConfig);
                        break;
                    case 'volume':
                        this.drawVolume(plotVisibleData, barWidth, plotLayout, maxPrice);
                        break;
                    case 'histogram':
                        this.drawHistogram(plotVisibleData, barWidth, plotLayout, minPrice, maxPrice, plotConfig);
                        break;
                    case 'signal':
                        if (!plotVisibleData || plotVisibleData.length === 0) {
                            // Handle empty or undefined plotVisibleData
                            return;
                        }

                        this.drawSignals(plotVisibleData, plotLayout, barWidth, minPrice, maxPrice);
                        break;
                        
                }
            }
            this.ctx.restore();
        });

        // Draw X-axis labels
        this.drawXAxisLabels();

        // Draw chart name, code, and meta string
        this.drawChartName();

        // Save current transformation state
        this.ctx.save();
        
        // Apply any necessary transformations for drawing panel
        const mainPlotLayout = this.plotLayoutManager.getPlotLayout('main');
        if (mainPlotLayout) {
            // Clip to main plot area to prevent drawings from going outside
            this.ctx.beginPath();
            this.ctx.rect(mainPlotLayout.x, mainPlotLayout.y, mainPlotLayout.width, mainPlotLayout.height);
            this.ctx.clip();
        }

        // Render drawings
        this.drawingPanel.render(this.ctx);

        // Restore transformation state
        this.ctx.restore();

        // Debug overlay
        // this.ctx.fillText(`Canvas: ${this.canvas.width}x${this.canvas.height}`, 20, 60);

        // Draw crosshair if not in drawing mode
        if (this.crosshairX !== -1 && this.crosshairY !== -1 && !this.activeDrawingTool) {
            this.ctx.strokeStyle = this.currentTheme.crosshairColor;
            this.ctx.lineWidth = 1;
            this.ctx.setLineDash([5, 5]); // Dashed line

            // Vertical line - only within plot area, not in y-axis label area
            const firstPlot = this.options.plots[0];
            const plotLayout = this.plotLayoutManager.getPlotLayout(firstPlot.id);
            if (plotLayout && this.crosshairX <= plotLayout.x + plotLayout.width) {
                this.ctx.beginPath();
                this.ctx.moveTo(this.crosshairX, 0);
                this.ctx.lineTo(this.crosshairX, this.plotLayoutManager.getPlotTotalHeight());
                this.ctx.stroke();
            }

            // Horizontal line for any plot the cursor is over
            this.options.plots.forEach(plot => {
                if (plot.overlay) return; // Skip overlay plots
                const plotLayout = this.plotLayoutManager.getPlotLayout(plot.id);
                if (plotLayout && 
                    this.crosshairY >= plotLayout.y && 
                    this.crosshairY <= plotLayout.y + plotLayout.height) {
                    // Draw horizontal line for this plot
                    this.ctx.beginPath();
                    this.ctx.moveTo(0, this.crosshairY);
                    this.ctx.lineTo(this.plotLayoutManager.getPlotTotalWidth(), this.crosshairY);
                    this.ctx.stroke();
                }
            });
            this.ctx.setLineDash([]); // Reset line dash

            // Display price and indicator info overlay
            this.displayInfoOverlay();
        }
    }

    /**
     * Draws a line plot on the canvas.
     * @param {Array<Object>} plotVisibleData - The visible data points for the plot.
     * @param {import('./stock-chart.d.ts').PlotLayout} plotLayout - The layout information for the plot.
     * @param {number} barWidth - The width of each bar in the plot.
     * @param {number} minPrice - The minimum price in the visible data range.
     * @param {number} maxPrice - The maximum price in the visible data range.
     * @param {import('./stock-chart.d.ts').PlotConfig} plotConfig - The configuration options for the plot.
     */
    drawLine(plotVisibleData, plotLayout, barWidth, minPrice, maxPrice, plotConfig) {
        let lastValidIndex = -1;
        plotVisibleData.forEach((dataPoint, i) => {
            const value = dataPoint.value ?? dataPoint.close;
            // Skip if current point has no value or is zero
            if (value === null || value === undefined || value === 0) {
                lastValidIndex = -1;
                return;
            }

            // If we have a previous valid point, draw line
            if (lastValidIndex !== -1) {
                const prevDataPoint = plotVisibleData[lastValidIndex];
                const x1 = plotLayout.x + getXPixel(this.dataViewport.startIndex + lastValidIndex, this.dataViewport.startIndex, this.dataViewport.visibleCount, plotLayout.width, barWidth) + barWidth / 2;
                const y1 = getYPixel(prevDataPoint.value ?? prevDataPoint.close, minPrice, maxPrice, plotLayout.height, plotLayout.y);
                const x2 = plotLayout.x + getXPixel(this.dataViewport.startIndex + i, this.dataViewport.startIndex, this.dataViewport.visibleCount, plotLayout.width, barWidth) + barWidth / 2;
                const y2 = getYPixel(value, minPrice, maxPrice, plotLayout.height, plotLayout.y);
                const lineColor = plotConfig.style?.lineColor || this.currentTheme.lineColor;
                const lineWidth = plotConfig.style?.lineWidth || 2;
                drawLine(this.ctx, x1, y1, x2, y2, lineColor, lineWidth);
            }
            lastValidIndex = i;
        });
    }

    /**
     * Draws the volume bars on the canvas.
     * @param {Array<Object>} plotVisibleData - The visible data points for the plot.
     * @param {number} barWidth - The width of each bar in the plot.
     * @param {import('./stock-chart.d.ts').PlotLayout} plotLayout - The layout information for the plot.
     * @param {number} maxPrice - The maximum price in the visible data range.
     */
    drawVolume(plotVisibleData, barWidth, plotLayout, maxPrice) {
        plotVisibleData.forEach((dataPoint, i) => {
            const volWidth = barWidth * 0.7;
            const x = plotLayout.x + getXPixel(this.dataViewport.startIndex + i, this.dataViewport.startIndex, this.dataViewport.visibleCount, plotLayout.width, barWidth) + (barWidth - volWidth) / 2;
            const volHeight = ((dataPoint.volume || 0) / maxPrice) * plotLayout.height;
            const y = plotLayout.y + plotLayout.height - volHeight;
            this.ctx.fillStyle = this.currentTheme.volumeColor || 'rgba(0, 150, 136, 0.6)';
            this.ctx.fillRect(x, y, volWidth, volHeight);
        });
    }

    /**
     * Draws the volume bars on the canvas.
     * @param {Array<Object>} plotVisibleData - The visible data points for the plot.
     * @param {number} barWidth - The width of each bar in the plot.
     * @param {import('./stock-chart.d.ts').PlotLayout} plotLayout - The layout information for the plot.
     * @param {number} minPrice - The minimum price in the visible data range.
     * @param {number} maxPrice - The maximum price in the visible data range.
     * @param {import('./stock-chart.d.ts').PlotConfig} plotConfig - The configuration options for the plot.
     */
    drawHistogram(plotVisibleData, barWidth, plotLayout, minPrice, maxPrice, plotConfig) {
        plotVisibleData.forEach((dataPoint, i) => {
            const histoWidth = barWidth * 0.7;
            const x = plotLayout.x + getXPixel(this.dataViewport.startIndex + i, this.dataViewport.startIndex, this.dataViewport.visibleCount, plotLayout.width, barWidth) + (barWidth - histoWidth) / 2;
            const y = getYPixel(0, minPrice, maxPrice, plotLayout.height, plotLayout.y);
            const barHeight = getYPixel(dataPoint.value, minPrice, maxPrice, plotLayout.height, plotLayout.y) - y;

            this.ctx.fillStyle = dataPoint.value >= 0 ?
                (plotConfig.style?.positiveColor || this.currentTheme.positiveColor) :
                (plotConfig.style?.negativeColor || this.currentTheme.negativeColor);

            this.ctx.fillRect(x, y, histoWidth, barHeight);
        });
    }

    /**
     * Draws the trading signals on the chart.
     * @param {Array<Object>} plotVisibleData 
     * @param {import('./stock-chart.d.ts').PlotLayout} plotLayout 
     * @param {number} barWidth 
     * @param {number} minPrice 
     * @param {number} maxPrice 
     */
    drawSignals(plotVisibleData, plotLayout, barWidth, minPrice, maxPrice) {
        this.ctx.imageSmoothingEnabled = false;

        const pathsByColor = {};
        plotVisibleData.filter(d => d.value != null).forEach((dataPoint, i) => {
            const color = getSignalTypeColor(dataPoint.value.type);
            if (!pathsByColor[color]) {
                pathsByColor[color] = new Path2D();
            }

            if (dataPoint.value.value != null) {
                const x = Math.floor(plotLayout.x + getXPixel(this.dataViewport.startIndex + i, this.dataViewport.startIndex, this.dataViewport.visibleCount, plotLayout.width, barWidth));
                const y = Math.floor(getYPixel(dataPoint.value.value, minPrice, maxPrice, plotLayout.height, plotLayout.y));
    
                pathsByColor[color].rect(x, y, Math.ceil(barWidth), 10);
            }
        });

        // 一次性填充每种颜色的所有长方形
        Object.keys(pathsByColor).forEach(color => {
            this.ctx.fillStyle = color;
            this.ctx.fill(pathsByColor[color]);
        });
    }

    /**
     * Handles mouse down events for dragging.
     * @param {MouseEvent} event - The mouse event.
     */
    handleMouseDown(event) {
        const rect = this.canvas.getBoundingClientRect();
        const mouseX = event.clientX - rect.left;
        const mouseY = event.clientY - rect.top;
        
        // Check if we're in drawing mode
        if (this.activeDrawingTool) {
            // Only allow drawing in the main plot area
            const mainPlot = this.plotLayoutManager.getPlotLayout('main');
            if (mainPlot && 
                mouseX >= mainPlot.x && 
                mouseX <= mainPlot.x + mainPlot.width &&
                mouseY >= mainPlot.y && 
                mouseY <= mainPlot.y + mainPlot.height) {
                this.drawingPanel.startDrawing(this.activeDrawingTool, mouseX, mouseY);
            }
            return;
        }
        
        // Check if the chart is frozen (editing drawings)
        if (this.drawingPanel.isChartFrozen) {
            return;
        }

        // First check if clicking in Y-axis area
        for (const plot of this.options.plots) {
            if (plot.overlay) continue;
            const layout = this.plotLayoutManager.getPlotLayout(plot.id);
            if (layout) {
                const yAxisArea = {
                    x: layout.x + layout.width,  // Y-axis is on the right
                    y: layout.y,
                    width: 50,  // Y-axis width
                    height: layout.height
                };

                if (mouseX >= yAxisArea.x && mouseX <= yAxisArea.x + yAxisArea.width &&
                    mouseY >= yAxisArea.y && mouseY <= yAxisArea.y + yAxisArea.height) {
                    this.isDraggingYAxis = true;
                    this.resizingPlotId = plot.id;
                    this.lastMouseY = event.clientY;
                    return;
                }
            }
        }
        
        // Then check if clicking on a resize handle
        for (let i = 0; i < this.options.plots.length - 1; i++) {
            const plot = this.options.plots[i];
            if (!plot.overlay) {
                const layout = this.plotLayoutManager.getPlotLayout(plot.id);
                const handleY = layout.y + layout.height;
                if (Math.abs(mouseY - handleY) < this.resizeHandleHeight) {
                    this.isResizingPlot = true;
                    this.resizingPlotId = plot.id;
                    this.lastMouseY = event.clientY;
                    return;
                }
            }
        }

        // If not resizing or Y-axis dragging, then it's regular dragging
        this.isDragging = true;
        this.lastMouseX = event.clientX;
    }

    /**
     * Handles mouse move events for dragging and crosshair.
     * @param {MouseEvent} event - The mouse event.
     */
    handleMouseMove(event) {
        const rect = this.canvas.getBoundingClientRect();
        const mouseX = event.clientX - rect.left;
        const mouseY = event.clientY - rect.top;

        // Handle drawing if in drawing mode
        if (this.drawingPanel.isDrawing) {
            const mouseEvent = new MouseEvent('mousemove', {
                clientX: event.clientX,
                clientY: event.clientY
            });
            this.drawingPanel.continueDrawing(mouseEvent);
            this.render();
            return;
        }

        // Get the main plot layout for proper positioning
        const mainPlotLayout = this.plotLayoutManager.getPlotLayout('main');
        if (mainPlotLayout) {
            const barWidth = mainPlotLayout.width / this.dataViewport.visibleCount;

            // Calculate which candlestick the mouse is closest to
            const relativeX = mouseX - mainPlotLayout.x;  // Adjust for plot area x-offset
            const dataIndex = Math.round(relativeX / barWidth - 0.5);
            
            // Ensure dataIndex stays within valid bounds
            const clampedIndex = Math.max(0, Math.min(this.dataViewport.visibleCount - 1, dataIndex));
            
            // Calculate exact center of the candlestick using getXPixel and adding half candle width
            const candleX = mainPlotLayout.x + getXPixel(this.dataViewport.startIndex + clampedIndex, this.dataViewport.startIndex, this.dataViewport.visibleCount, mainPlotLayout.width, barWidth);
            this.crosshairX = candleX + (barWidth / 2);
        }
        this.crosshairY = mouseY;

        if (this.isDraggingYAxis && this.resizingPlotId) {
            const deltaY = event.clientY - this.lastMouseY;
            this.lastMouseY = event.clientY;
            
            // Get the current plot's scale
            let plotScale = this.plotScales.get(this.resizingPlotId) || 1.0;
            
            // Adjust scale based on drag direction (up = increase, down = decrease)
            const scaleFactor = Math.exp(-deltaY * 0.01);
            plotScale *= scaleFactor;
            
            // Limit the scale to reasonable bounds
            plotScale = Math.max(0.1, Math.min(10, plotScale));
            
            // Store the new scale
            this.plotScales.set(this.resizingPlotId, plotScale);
            
            this.render();
            return;
        }

        if (this.isResizingPlot) {
            const deltaY = event.clientY - this.lastMouseY;
            this.lastMouseY = event.clientY;

            // Find the plot being resized and the next plot
            const plotIndex = this.options.plots.findIndex(p => p.id === this.resizingPlotId);
            let nextPlotIndex = plotIndex + 1;
            while (nextPlotIndex < this.options.plots.length && this.options.plots[nextPlotIndex].overlay) {
                nextPlotIndex++;
            }

            if (plotIndex >= 0 && nextPlotIndex < this.options.plots.length) {
                const plot = this.options.plots[plotIndex];
                const nextPlot = this.options.plots[nextPlotIndex];
                
                // Calculate new height ratios
                const totalRatio = plot.heightRatio + nextPlot.heightRatio;
                const plotLayout = this.plotLayoutManager.getPlotLayout(plot.id);
                const pixelsPerRatio = plotLayout.height / plot.heightRatio;
                const ratioChange = deltaY / pixelsPerRatio;
                
                // Ensure minimum height for both plots (10% of their combined height)
                const minRatio = totalRatio * 0.1;
                const newRatio = Math.max(minRatio, Math.min(totalRatio - minRatio, plot.heightRatio + ratioChange));
                
                plot.heightRatio = newRatio;
                nextPlot.heightRatio = totalRatio - newRatio;
                
                // Recalculate layout and render
                this.resize();
                this.render();
            }
        } else if (this.isDragging) {
            const deltaX = event.clientX - this.lastMouseX;
            const mainPlotLayout = this.plotLayoutManager.getPlotLayout('main');
            const barWidth = mainPlotLayout ? mainPlotLayout.width / this.dataViewport.visibleCount : this.canvas.width / this.dataViewport.visibleCount;
            const scrollAmount = Math.round(deltaX / barWidth);

            if (scrollAmount !== 0) {
                this.dataViewport.scroll(-scrollAmount);
                this.lastMouseX = event.clientX;
                this.render();
            }
        } else {
            // Check if mouse is over a resize handle or Y-axis
            let specialCursor = false;
            for (const plot of this.options.plots) {
                if (plot.overlay) continue;
                const layout = this.plotLayoutManager.getPlotLayout(plot.id);
                if (layout) {
                    // Check resize handle
                    const handleY = layout.y + layout.height;
                    if (Math.abs(this.crosshairY - handleY) < this.resizeHandleHeight) {
                        this.canvas.style.cursor = 'row-resize';
                        specialCursor = true;
                        break;
                    }

                    // Check Y-axis area
                    const yAxisArea = {
                        x: layout.x + layout.width,
                        y: layout.y,
                        width: 50,
                        height: layout.height
                    };
                    if (this.crosshairX >= yAxisArea.x && this.crosshairX <= yAxisArea.x + yAxisArea.width &&
                        this.crosshairY >= yAxisArea.y && this.crosshairY <= yAxisArea.y + yAxisArea.height) {
                        this.canvas.style.cursor = 'ns-resize';
                        specialCursor = true;
                        break;
                    }
                }
            }
            if (!specialCursor) {
                this.canvas.style.cursor = 'default';
            }
            this.render();
        }
    }

    /**
     * Handles mouse up events.
     */
    handleMouseUp(event) {
        // Complete drawing if in drawing mode
        if (this.drawingPanel.isDrawing) {
            this.drawingPanel.completeDrawing();
            // Switch back to cursor tool after completing a drawing
            this.setDrawingTool(null);
            // Find cursor button and set its background color
            const cursorButton = /** @type {HTMLButtonElement} */ (
                this.toolbar.querySelector('button[title="Select Tool"]')
            );
            if (cursorButton) {
                cursorButton.style.backgroundColor = this.currentTheme?.gridColor || '#e0e0e0';
                // Reset other buttons
                this.toolbar.querySelectorAll('button').forEach(/** @param {HTMLButtonElement} btn */ (btn) => {
                    if (btn !== cursorButton) {
                        btn.style.backgroundColor = 'transparent';
                    }
                });
            }
            this.render();
            return;
        }

        this.isDragging = false;
        this.isResizingPlot = false;
        this.isDraggingYAxis = false;
        this.resizingPlotId = null;
        this.canvas.style.cursor = 'default';

        // Handle double click on Y-axis
        if (event && event.detail === 2) { // Double click
            const rect = this.canvas.getBoundingClientRect();
            const mouseX = event.clientX - rect.left;
            const mouseY = event.clientY - rect.top;

            // Check if double click was in Y-axis area
            for (const plot of this.options.plots) {
                if (plot.overlay) continue;
                const layout = this.plotLayoutManager.getPlotLayout(plot.id);
                if (layout) {
                    const yAxisArea = {
                        x: layout.x + layout.width,
                        y: layout.y,
                        width: 50,
                        height: layout.height
                    };

                    if (mouseX >= yAxisArea.x && mouseX <= yAxisArea.x + yAxisArea.width &&
                        mouseY >= yAxisArea.y && mouseY <= yAxisArea.y + yAxisArea.height) {
                        // Reset scale for this plot
                        this.plotScales.delete(plot.id);
                        this.render();
                        break;
                    }
                }
            }
        }
    }

    /**
     * Handles mouse out events.
     */
    handleMouseOut() {
        this.isDragging = false;
        this.crosshairX = -1;
        this.crosshairY = -1;
        this.render();
    }

    /**
     * Handles mouse wheel events for zooming.
     * @param {WheelEvent} event - The mouse wheel event.
     */
    handleMouseWheel(event) {
        event.preventDefault(); // Prevent page scrolling

        // Prevent zooming if the chart is frozen
        if (this.drawingPanel.isChartFrozen) {
            return;
        }

        const rect = this.canvas.getBoundingClientRect();
        const mouseX = event.clientX - rect.left;
        const mouseY = event.clientY - rect.top;

        // Horizontal zoom (time axis)
        if (event.ctrlKey) { // Use Ctrl + scroll for vertical zoom
            const zoomFactor = event.deltaY < 0 ? 1.1 : 1 / 1.1;
            const mainPlotLayout = this.plotLayoutManager.getPlotLayout('main');
            if (mainPlotLayout) {
                const currentPriceRange = this.maxPrice - this.minPrice;
                const newPriceRange = currentPriceRange / zoomFactor;

                // Calculate price at mouse Y position within the main plot
                // Need to invert getYPixel for this
                const priceAtMouseY = this.minPrice + (this.maxPrice - this.minPrice) * ((mainPlotLayout.y + mainPlotLayout.height - mouseY) / mainPlotLayout.height);

                // Adjust min/max price to zoom around the mouse Y position
                this.minPrice = priceAtMouseY - (newPriceRange * ((priceAtMouseY - this.minPrice) / currentPriceRange));
                this.maxPrice = priceAtMouseY + (newPriceRange * ((this.maxPrice - priceAtMouseY) / currentPriceRange));
            }
            this.render();
        } else { // Normal scroll for horizontal zoom
            const zoomFactor = event.deltaY < 0 ? 1.1 : 0.901; //1 / 1.1; // Zoom in or out
            const dataIndexAtMouse = Math.floor(this.crosshairX / (this.canvas.width / this.dataViewport.visibleCount));
            this.dataViewport.zoom(zoomFactor, dataIndexAtMouse);
            this.render();
        }
    }

    /**
     * Handles touch start events for mobile dragging.
     * @param {TouchEvent} event - The touch event.
     */
    // State tracking for touch interactions
    lastTapTime = 0;
    lastTapX = 0;
    lastTapY = 0;
    touchHoldTimer = null;
    isCrosshairMode = false;
    touchStartX = 0;
    touchStartY = 0;

    handleTouchStart(event) {
        event.preventDefault();
        const rect = this.canvas.getBoundingClientRect();

        // Clear any existing touch hold timer
        if (this.touchHoldTimer) {
            clearTimeout(this.touchHoldTimer);
            this.touchHoldTimer = null;
        }

        // Check if the chart is frozen
        if (this.drawingPanel.isChartFrozen) {
            return;
        }

        // Reset all touch states first
        if (event.touches.length !== this.lastTouchCount) {
            this.isPinching = false;
            this.isDragging = false;
            this.isResizingPlot = false;
            this.isDraggingYAxis = false;
            this.isCrosshairMode = false;
            this.initialPinchDistance = 0;
        }
        this.lastTouchCount = event.touches.length;

        if (event.touches.length === 2) {
            // Initialize pinch-to-zoom with validation
            const touch1 = event.touches[0];
            const touch2 = event.touches[1];
            const touch1X = touch1.clientX - rect.left;
            const touch1Y = touch1.clientY - rect.top;
            const touch2X = touch2.clientX - rect.left;
            const touch2Y = touch2.clientY - rect.top;

            // Ensure touches are far enough apart to start pinch
            const initialDistance = Math.sqrt(
                Math.pow(touch2X - touch1X, 2) + 
                Math.pow(touch2Y - touch1Y, 2)
            );

            if (initialDistance > 30) { // Minimum distance threshold
                this.isPinching = true;
                this.initialPinchDistance = initialDistance;
                this.pinchCenterX = (touch1X + touch2X) / 2;
                this.pinchCenterY = (touch1Y + touch2Y) / 2;
                this.lastPinchDistance = initialDistance;
            }

            // Calculate initial pinch distance
            this.initialPinchDistance = Math.sqrt(
                Math.pow(touch2X - touch1X, 2) + 
                Math.pow(touch2Y - touch1Y, 2)
            );

            // Calculate pinch center point
            this.pinchCenterX = (touch1X + touch2X) / 2;
            this.pinchCenterY = (touch1Y + touch2Y) / 2;
        } else if (event.touches.length === 1) {
            const touch = event.touches[0];
            const touchX = touch.clientX - rect.left;
            const touchY = touch.clientY - rect.top;

            // Store initial touch position for movement detection
            this.initialTouchX = touchX;
            this.initialTouchY = touchY;
            this.lastTouchX = touchX;
            this.lastTouchY = touchY;

            // Check for Y-axis touch first
            for (const plot of this.options.plots) {
                if (plot.overlay) continue;
                const layout = this.plotLayoutManager.getPlotLayout(plot.id);
                if (layout) {
                    const yAxisArea = {
                        x: layout.x + layout.width,
                        y: layout.y,
                        width: 50,
                        height: layout.height
                    };

                    if (touchX >= yAxisArea.x && touchX <= yAxisArea.x + yAxisArea.width &&
                        touchY >= yAxisArea.y && touchY <= yAxisArea.y + yAxisArea.height) {
                        // Check for double tap
                        const currentTime = new Date().getTime();
                        const tapLength = currentTime - this.lastTapTime;
                        const tapDistance = Math.sqrt(
                            Math.pow(touchX - this.lastTapX, 2) + 
                            Math.pow(touchY - this.lastTapY, 2)
                        );

                        if (tapLength < 300 && tapDistance < 30) { // 300ms and 30px threshold
                            // Double tap detected - reset scale
                            this.plotScales.delete(plot.id);
                            this.render();
                            this.lastTapTime = 0; // Reset to prevent triple tap
                            return;
                        }

                        // Store tap info for next time
                        this.lastTapTime = currentTime;
                        this.lastTapX = touchX;
                        this.lastTapY = touchY;

                        this.isDraggingYAxis = true;
                        this.resizingPlotId = plot.id;
                        this.lastTouchY = touchY;
                        return;
                    }
                }
            }

            // Then check for plot resize handle touch
            for (let i = 0; i < this.options.plots.length - 1; i++) {
                const plot = this.options.plots[i];
                if (!plot.overlay) {
                    const layout = this.plotLayoutManager.getPlotLayout(plot.id);
                    const handleY = layout.y + layout.height;
                    if (Math.abs(touchY - handleY) < this.resizeHandleHeight) {
                        this.isResizingPlot = true;
                        this.resizingPlotId = plot.id;
                        this.lastTouchY = touchY;
                        return;
                    }
                }
            }

            // If not Y-axis or resize, then it's regular chart dragging
            this.isDragging = true;
            this.lastTouchX = touchX;
            this.lastTouchY = touchY;
            // Hide crosshair initially
            this.crosshairX = -1;
            this.crosshairY = -1;

            // Start the touch hold timer
            this.touchHoldTimer = setTimeout(() => {
                if (this.isDragging) {
                    // Switch to crosshair mode after 1 second hold
                    this.isCrosshairMode = true;
                    // Update crosshair position
                    const mainPlotLayout = this.plotLayoutManager.getPlotLayout('main');
                    if (mainPlotLayout) {
                        const barWidth = mainPlotLayout.width / this.dataViewport.visibleCount;
                        const relativeX = touchX - mainPlotLayout.x;
                        const dataIndex = Math.round(relativeX / barWidth - 0.5);
                        const clampedIndex = Math.max(0, Math.min(this.dataViewport.visibleCount - 1, dataIndex));
                        const candleX = mainPlotLayout.x + getXPixel(
                            this.dataViewport.startIndex + clampedIndex,
                            this.dataViewport.startIndex,
                            this.dataViewport.visibleCount,
                            mainPlotLayout.width,
                            barWidth
                        );
                        this.crosshairX = candleX + (barWidth / 2);
                        this.crosshairY = touchY;
                    }
                    this.render();
                }
            }, 1000); // 1 second delay
        }
    }

    /**
     * Handles touch move events for mobile dragging.
     * @param {TouchEvent} event - The touch event.
     */
    handleTouchMove(event) {
        event.preventDefault();

        // Check if the chart is frozen
        if (this.drawingPanel.isChartFrozen) {
            return;
        }

        const rect = this.canvas.getBoundingClientRect();

        if (event.touches.length === 2 && this.isPinching) {
            // Handle pinch-to-zoom
            const touch1 = event.touches[0];
            const touch2 = event.touches[1];
            const touch1X = touch1.clientX - rect.left;
            const touch1Y = touch1.clientY - rect.top;
            const touch2X = touch2.clientX - rect.left;
            const touch2Y = touch2.clientY - rect.top;

            // Calculate current pinch distance with better precision
            const currentPinchDistance = Math.sqrt(
                Math.pow(touch2X - touch1X, 2) + 
                Math.pow(touch2Y - touch1Y, 2)
            );

            // Skip processing if the distance is too small (avoid division by zero)
            if (this.initialPinchDistance > 10 && currentPinchDistance > 10) {
                // Calculate zoom factor with improved stability
                const rawZoomFactor = currentPinchDistance / this.initialPinchDistance;
                
                // Calculate the new pinch center with smoothing
                const newPinchCenterX = (touch1X + touch2X) / 2;
                const newPinchCenterY = (touch1Y + touch2Y) / 2;

                // Apply exponential smoothing to pinch centers
                const smoothingFactor = 0.3;
                const smoothedPinchCenterX = this.pinchCenterX ? 
                    this.pinchCenterX * (1 - smoothingFactor) + newPinchCenterX * smoothingFactor :
                    newPinchCenterX;
                const smoothedPinchCenterY = this.pinchCenterY ? 
                    this.pinchCenterY * (1 - smoothingFactor) + newPinchCenterY * smoothingFactor :
                    newPinchCenterY;

                // Find which plot contains the pinch center
                let targetPlotId = null;
                for (const plot of this.options.plots) {
                    if (plot.overlay) continue;
                    const layout = this.plotLayoutManager.getPlotLayout(plot.id);
                    if (layout && 
                        smoothedPinchCenterY >= layout.y && 
                        smoothedPinchCenterY <= layout.y + layout.height) {
                        targetPlotId = plot.id;
                        break;
                    }
                }

                if (targetPlotId) {
                    // Determine zoom direction based on gesture
                    const verticalChange = Math.abs(smoothedPinchCenterY - this.pinchCenterY);
                    const horizontalChange = Math.abs(smoothedPinchCenterX - this.pinchCenterX);
                    
                    // Improved threshold and damping for zoom changes
                    const minZoomChange = 0.002; // Reduced threshold for smoother response
                    const normalizedZoomFactor = Math.abs(rawZoomFactor - 1);
                    
                    if (normalizedZoomFactor > minZoomChange) {
                        // Apply non-linear damping for more controlled zooming
                        const dampingFactor = Math.min(0.3, normalizedZoomFactor * 0.5);
                        const zoomFactor = 1 + (rawZoomFactor - 1) * dampingFactor;
                        
                        if (verticalChange > horizontalChange * 1.2) { // Slight bias towards horizontal
                            // Vertical pinch - adjust price scale with improved stability
                            let plotScale = this.plotScales.get(targetPlotId) || 1.0;
                            const verticalZoomFactor = Math.exp((zoomFactor - 1) * 0.3); // Exponential scaling
                            plotScale *= verticalZoomFactor;
                            plotScale = Math.max(0.1, Math.min(10, plotScale));
                            this.plotScales.set(targetPlotId, plotScale);
                        } else {
                            // Horizontal pinch - adjust time scale with improved stability
                            const zoomStrength = 0.02; // Further reduced for smoother zooming
                            const zoomDirection = Math.exp((zoomFactor - 1) * zoomStrength);
                            const plotLayout = this.plotLayoutManager.getPlotLayout(targetPlotId);
                            const dataIndexAtPinch = Math.floor(
                                (smoothedPinchCenterX - plotLayout.x) / 
                                (plotLayout.width / this.dataViewport.visibleCount)
                            );
                            this.dataViewport.zoom(zoomDirection > 1 ? 1.03 : 0.97, dataIndexAtPinch);
                        }
                    }
                }

                this.pinchCenterX = smoothedPinchCenterX;
                this.pinchCenterY = smoothedPinchCenterY;
                this.initialPinchDistance = currentPinchDistance;
                this.render();
            }
        } else if (event.touches.length === 1) {
            const touch = event.touches[0];
            const touchX = touch.clientX - rect.left;
            const touchY = touch.clientY - rect.top;

            // Get the main plot layout for proper positioning
            const mainPlotLayout = this.plotLayoutManager.getPlotLayout('main');
            if (mainPlotLayout) {
                const barWidth = mainPlotLayout.width / this.dataViewport.visibleCount;
            // Only update crosshair position if in crosshair mode
            if (this.isCrosshairMode) {
                // Calculate which candlestick the touch is closest to
                const relativeX = touchX - mainPlotLayout.x;  // Adjust for plot area x-offset
                const dataIndex = Math.round(relativeX / barWidth - 0.5);
                
                // Ensure dataIndex stays within valid bounds
                const clampedIndex = Math.max(0, Math.min(this.dataViewport.visibleCount - 1, dataIndex));
                
                // Calculate exact center of the candlestick using getXPixel and adding half candle width
                const candleX = mainPlotLayout.x + getXPixel(this.dataViewport.startIndex + clampedIndex, this.dataViewport.startIndex, this.dataViewport.visibleCount, mainPlotLayout.width, barWidth);
                this.crosshairX = candleX + (barWidth / 2);
                this.crosshairY = touchY;
            } else if (this.isDragging) {
                // Calculate distance moved from initial touch
                const distanceX = Math.abs(touchX - this.initialTouchX);
                const distanceY = Math.abs(touchY - this.initialTouchY);
                const totalDistance = Math.sqrt(distanceX * distanceX + distanceY * distanceY);

                // If significant movement is detected, clear the timer and prevent crosshair mode
                if (totalDistance > 10 && this.touchHoldTimer) { // 10 pixels threshold
                    clearTimeout(this.touchHoldTimer);
                    this.touchHoldTimer = null;
                    this.isCrosshairMode = false; // Ensure crosshair mode is off
                    this.crosshairX = -1; // Hide crosshair immediately
                    this.crosshairY = -1;
                }
            }
        }
        
        if (this.isDraggingYAxis && this.resizingPlotId) {
            // Handle Y-axis dragging
            const deltaY = touchY - this.lastTouchY;
            this.lastTouchY = touchY;
                
                let plotScale = this.plotScales.get(this.resizingPlotId) || 1.0;
                const scaleFactor = Math.exp(-deltaY * 0.01);
                plotScale *= scaleFactor;
                plotScale = Math.max(0.1, Math.min(10, plotScale));
                this.plotScales.set(this.resizingPlotId, plotScale);
                
                this.render();
            } else if (this.isResizingPlot && this.resizingPlotId) {
                // Handle plot resize
                const deltaY = touchY - this.lastTouchY;
                this.lastTouchY = touchY;

                const plotIndex = this.options.plots.findIndex(p => p.id === this.resizingPlotId);
                let nextPlotIndex = plotIndex + 1;
                while (nextPlotIndex < this.options.plots.length && this.options.plots[nextPlotIndex].overlay) {
                    nextPlotIndex++;
                }

                if (plotIndex >= 0 && nextPlotIndex < this.options.plots.length) {
                    const plot = this.options.plots[plotIndex];
                    const nextPlot = this.options.plots[nextPlotIndex];
                    
                    const totalRatio = plot.heightRatio + nextPlot.heightRatio;
                    const plotLayout = this.plotLayoutManager.getPlotLayout(plot.id);
                    const pixelsPerRatio = plotLayout.height / plot.heightRatio;
                    const ratioChange = deltaY / pixelsPerRatio;
                    
                    const minRatio = totalRatio * 0.1;
                    const newRatio = Math.max(minRatio, Math.min(totalRatio - minRatio, plot.heightRatio + ratioChange));
                    
                    plot.heightRatio = newRatio;
                    nextPlot.heightRatio = totalRatio - newRatio;
                    
                    this.resize();
                    this.render();
                }
            } else if (this.isDragging) {
                // Handle chart dragging
                const deltaX = touchX - this.lastTouchX;
                const mainPlotLayout = this.plotLayoutManager.getPlotLayout('main');
                const barWidth = mainPlotLayout ? mainPlotLayout.width / this.dataViewport.visibleCount : this.canvas.width / this.dataViewport.visibleCount;
                const scrollAmount = Math.round(deltaX / barWidth);

                // Handle dragging and crosshair modes
                if (!this.isCrosshairMode) {
                    // In dragging mode, only scroll if not in crosshair mode
                    if (scrollAmount !== 0) {
                        this.dataViewport.scroll(-scrollAmount);
                        this.lastTouchX = touchX;
                        this.render();
                    }
                } else {
                    // In crosshair mode, only update the crosshair position
                    const mainPlotLayout = this.plotLayoutManager.getPlotLayout('main');
                    if (mainPlotLayout) {
                        const barWidth = mainPlotLayout.width / this.dataViewport.visibleCount;
                        const relativeX = touchX - mainPlotLayout.x;
                        const dataIndex = Math.round(relativeX / barWidth - 0.5);
                        const clampedIndex = Math.max(0, Math.min(this.dataViewport.visibleCount - 1, dataIndex));
                        const candleX = mainPlotLayout.x + getXPixel(
                            this.dataViewport.startIndex + clampedIndex,
                            this.dataViewport.startIndex,
                            this.dataViewport.visibleCount,
                            mainPlotLayout.width,
                            barWidth
                        );
                        this.crosshairX = candleX + (barWidth / 2);
                        this.crosshairY = touchY;
                        this.render();
                    }
                }
            }
        }
    }

    /**
     * Handles touch end events for mobile dragging.
     * @param {TouchEvent} event - The touch event.
     */
    handleTouchEnd(event) {
        event.preventDefault();
        
        // Clear the touch hold timer if it exists
        if (this.touchHoldTimer) {
            clearTimeout(this.touchHoldTimer);
            this.touchHoldTimer = null;
        }

        // Store the current touch count before resetting states
        const previousTouchCount = this.lastTouchCount;
        this.lastTouchCount = event.touches.length;

        // If we're transitioning from 2 fingers to 1 finger, preserve some states
        if (previousTouchCount === 2 && event.touches.length === 1) {
            // Reset only pinch-related states
            this.isPinching = false;
            this.initialPinchDistance = 0;
            this.lastPinchDistance = 0;
            
            // Re-initialize single touch tracking with the remaining finger
            const touch = event.touches[0];
            const rect = this.canvas.getBoundingClientRect();
            this.lastTouchX = touch.clientX - rect.left;
            this.lastTouchY = touch.clientY - rect.top;
            this.isDragging = true; // Enable dragging for the remaining finger
        } else if (event.touches.length === 0) {
            // All fingers lifted, reset all states
            this.isDragging = false;
            this.isResizingPlot = false;
            this.isDraggingYAxis = false;
            this.resizingPlotId = null;
            this.isPinching = false;
            this.initialPinchDistance = 0;
            this.lastPinchDistance = 0;
            
            // Handle crosshair mode
            if (!this.isCrosshairMode) {
                this.crosshairX = -1;
                this.crosshairY = -1;
            }
            // Reset crosshair mode when all fingers are lifted
            this.isCrosshairMode = false;
        }

        this.render();
    }

    /**
     * Draws the chart name, code, and meta string on the top-left corner of the chart.
     */
    drawChartName() {
        const { chartName } = this.options;
        if (!chartName) {
            return;
        }

        const { name, code, metaString } = chartName;
        const { textColor } = this.currentTheme;
        const fontSize = this.canvas.width < 600 ? 10 : 14;
        const padding = 10;
        let yPos = 20;

        this.ctx.fillStyle = textColor;
        this.ctx.textAlign = 'left';

        if (name) {
            this.ctx.font = `bold ${fontSize + 2}px Arial`;
            this.ctx.fillText(name, padding, yPos);
            yPos += fontSize + 4;
        }

        if (code) {
            this.ctx.font = `${fontSize}px Arial`;
            this.ctx.fillText(code, padding, yPos);
            yPos += fontSize + 2;
        }

        if (metaString) {
            this.ctx.font = `italic ${fontSize - 1}px Arial`;
            this.ctx.fillText(metaString, padding, yPos);
        }
    }

    drawXAxisLabels() {
        const visibleData = this.dataViewport.getVisibleData();
        if (visibleData.length === 0) return;

        const mainPlotLayout = this.plotLayoutManager.getPlotLayout('main');
        if (!mainPlotLayout) return;

        // Calculate the amount of space we have for labels
        const availableWidth = mainPlotLayout.width;
        const fontSize = Math.max(10, Math.min(12, Math.floor(availableWidth / 50))); // Responsive font size
        const minLabelSpacing = fontSize * 8; // Minimum pixels between labels
        
        // Calculate optimal number of labels based on available space
        const _maxLabels = Math.floor(availableWidth / minLabelSpacing);
        const maxLabels = _maxLabels > 10 ? 10 : _maxLabels;
        const labelInterval = Math.max(1, Math.floor(visibleData.length / maxLabels));

        // Set up text properties
        this.ctx.fillStyle = this.currentTheme.textColor;
        this.ctx.font = `${fontSize}px Arial`;
        this.ctx.textAlign = 'center';
        
        // Position labels just above bottom margin
        const xAxisY = this.canvas.height - fontSize;

        // Get date range for format selection
        const firstDate = new Date(visibleData[0].time * 1000);
        const lastDate = new Date(visibleData[visibleData.length - 1].time * 1000);
        const daysDiff = (lastDate.getTime() - firstDate.getTime()) / (1000 * 60 * 60 * 24);

        // Helper function to format date based on range and available space
        const formatDate = (date) => {
            if (daysDiff > 365) {
                // For ranges over a year
                return date.toLocaleDateString(undefined, { year: 'numeric', month: 'short' });
            } else if (daysDiff > 30) {
                // For ranges over a month
                return date.toLocaleDateString(undefined, { month: 'short', day: 'numeric' });
            } else {
                // For shorter ranges
                return date.toLocaleDateString(undefined, { month: 'numeric', day: 'numeric' });
            }
        };

        // Draw the labels
        const barWidth = mainPlotLayout.width / this.dataViewport.visibleCount;
        for (let i = 0; i < visibleData.length; i += labelInterval) {
            const dataPoint = visibleData[i];
            if (!dataPoint || !dataPoint.time) continue;

            const x = getXPixel(
                this.dataViewport.startIndex + i,
                this.dataViewport.startIndex,
                this.dataViewport.visibleCount,
                mainPlotLayout.width,
                barWidth
            );

            const date = new Date(dataPoint.time * 1000);
            // const label = formatDate(date);
            const label = date.toLocaleDateString(undefined, { year: 'numeric', month: 'numeric', day: 'numeric' });
            
            const labelX = mainPlotLayout.x + x + barWidth / 2;
            // Only draw if the label would be within the plot area
            if (labelX >= mainPlotLayout.x && labelX <= mainPlotLayout.x + mainPlotLayout.width) {
                this.ctx.fillText(label, labelX, xAxisY);
            }
        }
    }

    /**
     * Draws the Y-axis labels on the canvas.
     * @param {import('./stock-chart.d.ts').PlotConfig} plotConfig - The configuration options for the plot.
     * @param {import('./stock-chart.d.ts').PlotLayout} plotLayout - The layout information for the plot.
     * @param {number} minPrice - The minimum price in the visible data range.
     * @param {number} maxPrice - The maximum price in the visible data range.
     */
    drawYAxisLabels(plotConfig, plotLayout, minPrice, maxPrice) {
        this.ctx.fillStyle = this.currentTheme.textColor;
        
        // Responsive font size based on canvas width
        const fontSize = this.canvas.width < 600 ? 10 : 12;
        this.ctx.font = `${fontSize}px Arial`;
        this.ctx.textAlign = 'left';
        this.ctx.textBaseline = 'middle';

        // Adjust number of labels based on plot height to prevent overlap
        const minLabelSpacing = fontSize + 4; // Minimum spacing between labels
        const maxLabels = Math.max(3, Math.min(8, Math.floor(plotLayout.height / minLabelSpacing)));
        const numLabels = Math.min(5, maxLabels);
        const priceStep = (maxPrice - minPrice) / numLabels;

        // Calculate label positions to avoid overlap
        const labels = [];
        for (let i = 0; i <= numLabels; i++) {
            const price = minPrice + (i * priceStep);
            const y = getYPixel(price, minPrice, maxPrice, plotLayout.height, plotLayout.y);
            labels.push({ price, y });
        }

        // Filter labels to prevent overlap at plot boundaries
        const filteredLabels = labels.filter(({ y }) => {
            // Skip labels that are too close to top or bottom edges
            const margin = fontSize * 1.5;
            return y >= plotLayout.y + margin && y <= plotLayout.y + plotLayout.height - margin;
        });

        // If we filtered out too many labels, ensure we have at least 2
        let finalLabels = filteredLabels;
        if (filteredLabels.length < 2 && labels.length >= 2) {
            // Keep first and last labels, but adjust their positions slightly
            const firstLabel = labels[0];
            const lastLabel = labels[labels.length - 1];
            
            // Move labels slightly inward if they're at the edges
            const adjustedFirst = {
                ...firstLabel,
                y: Math.max(plotLayout.y + fontSize, firstLabel.y)
            };
            const adjustedLast = {
                ...lastLabel,
                y: Math.min(plotLayout.y + plotLayout.height - fontSize, lastLabel.y)
            };
            
            finalLabels = [adjustedFirst, adjustedLast];
        }

        // Draw horizontal grid lines and labels
        finalLabels.forEach(({ price, y }) => {
            // Draw horizontal grid line
            this.ctx.beginPath();
            this.ctx.strokeStyle = this.currentTheme.gridColor;
            this.ctx.setLineDash([2, 2]); // Dotted line for grid
            this.ctx.moveTo(plotLayout.x, y);
            this.ctx.lineTo(plotLayout.x + plotLayout.width, y);
            this.ctx.stroke();
            this.ctx.setLineDash([]); // Reset line style

            // Format label based on value magnitude
            let label;
            if (plotConfig.type === 'volume') {
                if (price >= 1000000) {
                    label = (price / 1000000).toFixed(1) + 'M';
                } else if (price >= 1000) {
                    label = (price / 1000).toFixed(1) + 'K';
                } else {
                    label = Math.round(price).toLocaleString();
                }
            } else {
                // For prices, use appropriate decimal places
                if (price >= 1000) {
                    label = price.toFixed(0);
                } else if (price >= 100) {
                    label = price.toFixed(1);
                } else if (price >= 10) {
                    label = price.toFixed(2);
                } else {
                    label = price.toFixed(3);
                }
            }

            // Draw label in the right margin area with better positioning
            const x = plotLayout.x + plotLayout.width + 4;
            this.ctx.fillText(label, x, Math.round(y));
        });

        this.ctx.textBaseline = 'alphabetic'; // Reset baseline

        // Draw the y-axis line last (so it's on top of grid lines)
        this.ctx.beginPath();
        this.ctx.strokeStyle = this.currentTheme.gridColor;
        this.ctx.lineWidth = 1;
        this.ctx.moveTo(plotLayout.x + plotLayout.width, plotLayout.y);
        this.ctx.lineTo(plotLayout.x + plotLayout.width, plotLayout.y + plotLayout.height);
        this.ctx.stroke();
    }

    /**
     * Displays price and indicator information at the crosshair position.
     */
    displayInfoOverlay() {
        const visibleData = this.dataViewport.getVisibleData();
        if (visibleData.length === 0) return;

        const mainPlotLayout = this.plotLayoutManager.getPlotLayout('main');
        if (!mainPlotLayout) return;

        const barWidth = mainPlotLayout.width / this.dataViewport.visibleCount;
        const relativeX = this.crosshairX - mainPlotLayout.x;
        const dataIndexAtCrosshair = Math.max(0, Math.floor(relativeX / barWidth));
        const actualDataIndex = this.dataViewport.startIndex + dataIndexAtCrosshair;

        this.options.plots.forEach(plotConfig => {
            const plotLayout = this.plotLayoutManager.getPlotLayout(plotConfig.id);
            if (!plotLayout || plotConfig.overlay) return;

            const plotData = plotConfig.data && plotConfig.data.length > 0 ? plotConfig.data : visibleData;

            if (actualDataIndex >= 0 && actualDataIndex < plotData.length) {
                const dataPoint = plotData[actualDataIndex];

                this.ctx.fillStyle = this.currentTheme.overlayTextColor;
                this.ctx.font = '12px Arial';

                // Show value at cursor Y position to the right of crosshair
                if (this.crosshairY >= plotLayout.y && 
                    this.crosshairY <= plotLayout.y + plotLayout.height) {
                    const { minPrice, maxPrice } = this.calculatePriceRange(plotConfig, visibleData, this.dataViewport);
                    const cursorValue = getValueBasedOnY(
                        this.crosshairY,
                        plotLayout.y,
                        plotLayout.height,
                        minPrice,
                        maxPrice
                    );

                    // Format the value based on plot type and magnitude
                    let valueText;
                    if (plotConfig.type === 'volume') {
                        if (cursorValue >= 1000000) {
                            valueText = (cursorValue / 1000000).toFixed(2) + 'M';
                        } else if (cursorValue >= 1000) {
                            valueText = (cursorValue / 1000).toFixed(2) + 'K';
                        } else {
                            valueText = Math.round(cursorValue).toString();
                        }
                    } else {
                        // For price values, use appropriate decimal places
                        if (cursorValue >= 1000) {
                            valueText = cursorValue.toFixed(0);
                        } else if (cursorValue >= 100) {
                            valueText = cursorValue.toFixed(1);
                        } else if (cursorValue >= 10) {
                            valueText = cursorValue.toFixed(2);
                        } else {
                            valueText = cursorValue.toFixed(3);
                        }
                    }

                    this.ctx.textAlign = 'left';
                    this.ctx.textBaseline = 'middle';
                    const valueX = this.plotLayoutManager.getPlotTotalWidth() + 5;
                    this.ctx.fillText(valueText, valueX, Math.round(this.crosshairY));
                }

                // Show date at the bottom of crosshair
                if (plotConfig.id === 'main' && dataPoint.time !== undefined) {
                    const date = new Date(dataPoint.time * 1000);
                    const dateText = date.toLocaleDateString(undefined, { 
                        year: 'numeric', 
                        month: 'numeric', 
                        day: 'numeric'
                    });
                    this.ctx.textAlign = 'center';
                    this.ctx.textBaseline = 'middle';
                    // Position the date text 5 pixels below the bottom of the plot area
                    const dateY = this.plotLayoutManager.getPlotTotalHeight() + 15; // Use total height for bottom margin
                    this.ctx.fillText(dateText, this.crosshairX, dateY);
                }

                // Show summary in top-right corner with each plot on a new line
                const infoPlots = this.options.plots.filter(p => p.targetId === plotConfig.id || p.id === plotConfig.id)
                    //.filter(p => !p.ignoreRenderInfo);
                const infoTexts = [];

                infoPlots.forEach(infoPlot => {
                    const isMainPlot = infoPlot.id === 'main';

                    const infoPlotData = infoPlot.data && infoPlot.data.length > 0 ? infoPlot.data : visibleData;
                    if (actualDataIndex >= 0 && actualDataIndex < infoPlotData.length) {
                        const infoDataPoint = infoPlotData[actualDataIndex];
                        const newText = Object.entries(infoDataPoint)
                            .map(([key, value]) => {
                                if (key === 'time' || key === 'date' || key === 'keyLabel') return null;

                                if (isMainPlot) {
                                    const eligibleKeys = this.eligibleMainPlotKeys;
                                    if (!eligibleKeys.includes(key)) return null;
                                }

                                    let formattedValue = '';
                                    if (typeof value === 'number') {
                                        formattedValue = value.toFixed(2);
                                    } 
                                    else if (typeof value === 'object') {

                                        if (!value.value) return null;
                                        formattedValue = value.value?.toFixed(2);
                                    }
                                    else {
                                        formattedValue = value;
                                    }
                                    const keyLabel = infoPlot.keyLabel?.trim().length > 0 
                                        ? infoPlot.keyLabel 
                                        : key.charAt(0).toUpperCase() + key.slice(1);

                                return `${keyLabel}: ${formattedValue}`;
                            })
                            .filter(Boolean)
                            .join(' | ');

                        if (newText) {
                            infoTexts.push(newText);
                        }
                    }
                });

                // Position text in the top-right corner of the plot, with multiple lines
                const lineHeight = 15;
                const padding = 10;
                const textX = plotLayout.x + plotLayout.width - padding; // padding from right edge
                
                this.ctx.textAlign = 'right';

                if (!infoPlots.some(p => p.id === 'main' || p.targetId === 'main')) {
                    const nonMainInfo = infoTexts.join(' | ');
                    infoTexts.length = 0;
                    infoTexts.push(nonMainInfo);
                }

                // Draw each info text on a new line
                infoTexts.forEach((text, index) => {
                    const textY = plotLayout.y + (index + 1) * lineHeight;
                    this.ctx.fillText(text, textX, textY);
                });
                this.ctx.textAlign = 'left'; // Reset alignment for other text
                this.ctx.textBaseline = 'alphabetic'; // Reset baseline
            }
        });
    }


    
    /**
     * Renders overlay panels for indicators (placeholder, extendable).
     */
    renderOverlayPanels() {
        this.ctx.save();
        this.ctx.fillStyle = 'rgba(0,0,0,0.3)';
        this.ctx.font = '10px Arial';
        this.ctx.fillText('Overlay panels reserved for indicators', 10, this.canvas.height - 10);
        this.ctx.restore();
    }

    /**
     * Updates the stock data for all plots at once
     * @param {Array<import('./stock-chart.d.ts').PlotConfig>} plots - Array of plot configurations to update
     */
    updateStockData(plots) {
        if (!Array.isArray(plots)) {
            console.error('StockChart: updateStockData expects an array of plots');
            return;
        }

        const mainPlot = plots.find(p => p.id === 'main');
        if (mainPlot) {
            // update view port allData
            this.dataViewport = new DataViewport(mainPlot.data, this.options.initialVisibleCandles, 5);
            this.drawingPanel.clearDrawings();
        }

        this.options.plots.length = 0;
        this.options.plots = plots;

        // Recalculate Y-axis width and update layout
        const yAxisWidth = this.calculateYAxisWidth();
        this.plotLayoutManager.updateCanvasDimensions(this.canvas.width, this.canvas.height, yAxisWidth);

        // Update plot layout with potentially new plot configurations
        this.plotLayoutManager.updatePlotConfigurations(this.options.plots);

        // Render the updated chart
        // this.render();
    }

    /**
     * Updates the chart name information
     * @param {import('./stock-chart.d.ts').ChartName} chartName - The new chart name information
     */
    updateChartName(chartName) {
        this.options.chartName = chartName;
        this.render();
    }

    /**
     * Ensures the container has a valid size
     * @param {HTMLElement} container 
     * @returns 
     */
    ensureContainerSize(container) {
        const isMobile = window.innerWidth <= 768;
        const parentContainer = container.parentElement;
<<<<<<< HEAD
        
        const needsHeight = container.clientHeight < 1;
        const needsWidth = container.clientWidth < 1;
        
=======
        
        const needsHeight = container.clientHeight < 1;
        const needsWidth = container.clientWidth < 1;
        
>>>>>>> 3e06b9bb
        // If neither dimension needs fixing, exit early
        if (!needsHeight && !needsWidth) {
            return;
        }
        
        // If parent exists and has both valid dimensions, and container needs at least one dimension
        if (parentContainer && 
            parentContainer.clientHeight > 1 && 
            parentContainer.clientWidth > 1 && 
            (needsHeight || needsWidth)) {
            
            // Set both dimensions to match parent
            container.style.height = `${parentContainer.clientHeight}px`;
            container.style.width = `${parentContainer.clientWidth}px`;
        } else {
            // Fallback to viewport dimensions for any missing dimensions
            if (needsHeight) {
                container.style.height = isMobile ? 
                    `${window.innerHeight}px` : 
                    `${window.innerHeight * 0.9}px`;
            }
            if (needsWidth) {
                container.style.width = isMobile ? 
                    `${window.innerWidth}px` : 
                    `${window.innerWidth * 0.9}px`;
            }
        }
    }

    /**
     * Set the active drawing tool
     * @param {string|null} tool - The drawing tool to activate ('line', 'rectangle', 'ellipse', 'text', 'fibonacci', null)
     */
    setDrawingTool(tool) {
        this.activeDrawingTool = tool;
        this.drawingPanel.setActiveTool(tool);
        this.canvas.style.cursor = tool ? 'crosshair' : 'default';
        
        // Update toolbar button states
        if (this.toolbar) {
            const buttons = this.toolbar.querySelectorAll('button');
            buttons.forEach(button => {
                const isSelectTool = button.title === 'Select Tool';
                
                // Only highlight the select tool when tool is null, or highlight the specific active tool
                if (tool === null) {
                    button.style.backgroundColor = isSelectTool ? 
                        (this.currentTheme?.gridColor || '#e0e0e0') : 'transparent';
                } else {
                    button.style.backgroundColor = button.title?.toLowerCase().includes(tool.toLowerCase()) ?
                        (this.currentTheme?.gridColor || '#e0e0e0') : 'transparent';
                }
            });
        }
    }

    /**
     * Clear all drawings from the chart
     */
    clearDrawings() {
        this.drawingPanel.clearDrawings();
        this.render();
    }

    /**
     * Import drawings from a JSON string
     * @param {string} jsonString - JSON string containing drawing data
     */
    importDrawings(jsonString) {
        this.drawingPanel.importDrawings(jsonString);
        this.render();
    }

    /**
     * Export drawings as a JSON string
     * @returns {string} JSON string containing drawing data
     */
    exportDrawings() {
        return this.drawingPanel.exportDrawings();
    }

    /**
     * Centers the chart on a specific date and draws a vertical line
     * @param {number} timestamp - Unix timestamp (in seconds) to center on
     * @param {Object} [options] - Configuration options
     * @param {string} [options.lineColor] - Color of the vertical line (defaults to theme textColor)
     * @param {number} [options.lineWidth] - Width of the vertical line (defaults to 1)
     * @param {boolean} [options.drawLine] - Whether to draw the vertical line (defaults to true)
     */
    centerOnDate(timestamp, options = {}) {
        // Validate timestamp
        if (!timestamp || typeof timestamp !== 'number') {
            console.error('StockChart: centerOnDate requires a valid Unix timestamp (ms)');
            return;
        }

        // Normalize to seconds since your data seems to store in seconds
        const tsInSeconds = Math.floor(timestamp / 1000);

        // Try to find exact match
        let targetIndex = this.dataViewport.allData.findIndex(d => d.time === tsInSeconds);

        // If no exact match, allow tolerance (within 1s)
        if (targetIndex === -1) {
            const tolerance = 1; // seconds
            targetIndex = this.dataViewport.allData.findIndex(
                d => Math.abs(d.time - tsInSeconds) <= tolerance
            );
        }

        // If still no match, fallback to closest
        if (targetIndex === -1) {
            const closest = this.dataViewport.allData.reduce((prev, curr) =>
                Math.abs(curr.time - tsInSeconds) < Math.abs(prev.time - tsInSeconds) ? curr : prev
            );
            console.warn(
                `StockChart: No exact match for ${new Date(timestamp)}. ` +
                `Closest is ${new Date(closest.time * 1000)}`
            );
            targetIndex = this.dataViewport.allData.indexOf(closest);
        }

        // Calculate how many candles should be shown on each side of the target
        const halfVisibleCount = Math.floor(this.dataViewport.visibleCount / 2);

        // Calculate the new start index, ensuring it stays within bounds
        let newStartIndex = targetIndex - halfVisibleCount;
        if (newStartIndex < 0) {
            newStartIndex = 0;
        } else if (newStartIndex + this.dataViewport.visibleCount >= this.dataViewport.allData.length) {
            newStartIndex = this.dataViewport.allData.length - this.dataViewport.visibleCount;
        }

        // Update the viewport to center on this date
        this.dataViewport.startIndex = newStartIndex;

        // Create a vertical line at the target date
        if (options.drawLine !== false) {
            const mainPlot = this.plotLayoutManager.getPlotLayout('main');
            if (mainPlot) {
                const barWidth = mainPlot.width / this.dataViewport.visibleCount;
                const relativeIndex = targetIndex - this.dataViewport.startIndex;
                const x = mainPlot.x + getXPixel(
                    targetIndex,
                    this.dataViewport.startIndex,
                    this.dataViewport.visibleCount,
                    mainPlot.width,
                    barWidth
                ) + barWidth / 2;

                this.render();
                // Draw vertical line
                this.drawVerticalLine({
                    x,
                    color: options.lineColor || this.currentTheme.textColor,
                    width: options.lineWidth || 1
                });
            }
        }

    }

    /**
     * Draws a vertical line at the specified x-coordinate
     * @private
     * @param {Object} params - Line parameters
     * @param {number} params.x - X coordinate for the line
     * @param {string} params.color - Line color
     * @param {number} params.width - Line width
     */
    drawVerticalLine({ x, color, width }) {
        // Draw vertical line through all plots
        this.ctx.beginPath();
        this.ctx.strokeStyle = color;
        this.ctx.lineWidth = width;
        this.ctx.moveTo(x, 0);
        this.ctx.lineTo(x, this.plotLayoutManager.getPlotTotalHeight());
        this.ctx.stroke();
    }
}
export default StockChart;

<|MERGE_RESOLUTION|>--- conflicted
+++ resolved
@@ -2026,17 +2026,10 @@
     ensureContainerSize(container) {
         const isMobile = window.innerWidth <= 768;
         const parentContainer = container.parentElement;
-<<<<<<< HEAD
         
         const needsHeight = container.clientHeight < 1;
         const needsWidth = container.clientWidth < 1;
         
-=======
-        
-        const needsHeight = container.clientHeight < 1;
-        const needsWidth = container.clientWidth < 1;
-        
->>>>>>> 3e06b9bb
         // If neither dimension needs fixing, exit early
         if (!needsHeight && !needsWidth) {
             return;

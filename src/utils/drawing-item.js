--- conflicted
+++ resolved
@@ -366,7 +366,6 @@
         // Get visible data and find the indices of our points
         const allData = viewport.allData;
         if (!allData || allData.length < 2) return;
-<<<<<<< HEAD
         
         const startIndex = allData.findIndex(d => d.time >= this.points[0].time);
         const endIndex = allData.findIndex(d => d.time >= this.points[1].time);
@@ -376,17 +375,6 @@
         const barCount = Math.abs(endIndex - startIndex);
         const direction = endIndex > startIndex ? 1 : -1;
         
-=======
-        
-        const startIndex = allData.findIndex(d => d.time >= this.points[0].time);
-        const endIndex = allData.findIndex(d => d.time >= this.points[1].time);
-        if (startIndex === -1 || endIndex === -1) return;
-        
-        // Calculate the number of bars between points
-        const barCount = Math.abs(endIndex - startIndex);
-        const direction = endIndex > startIndex ? 1 : -1;
-        
->>>>>>> 14c9fa79
         // If selected points are less than 2 bars apart, use single bar as base
         const baseBarCount = Math.max(1, barCount);
 
